/* see license for copyright and license */

#include <stdlib.h>
#include <stdio.h>
#include <err.h>
#include <stdarg.h>
#include <stdbool.h>
#include <unistd.h>
#include <string.h>
#include <signal.h>
#include <regex.h>
#include <sys/wait.h>
#include <X11/keysym.h>
#include <xcb/xcb.h>
#include <xcb/xcb_atom.h>
#include <xcb/xcb_icccm.h>
#include <xcb/xcb_keysyms.h>
#include <xcb/xcb_ewmh.h>

/* set this to 1 to enable debug prints */
#if 0
#  define DEBUG(x)      puts(x);
#  define DEBUGP(x, ...) printf(x, ##__VA_ARGS__);
#else
#  define DEBUG(x);
#  define DEBUGP(x, ...);
#endif

/* upstream compatility */
#define True  true
#define False false
#define Mod1Mask     XCB_MOD_MASK_1
#define Mod4Mask     XCB_MOD_MASK_4
#define ShiftMask    XCB_MOD_MASK_SHIFT
#define ControlMask  XCB_MOD_MASK_CONTROL
#define Button1      XCB_BUTTON_INDEX_1
#define Button2      XCB_BUTTON_INDEX_2
#define Button3      XCB_BUTTON_INDEX_3
#define XCB_MOVE_RESIZE XCB_CONFIG_WINDOW_X | XCB_CONFIG_WINDOW_Y | XCB_CONFIG_WINDOW_WIDTH | XCB_CONFIG_WINDOW_HEIGHT
#define XCB_MOVE        XCB_CONFIG_WINDOW_X | XCB_CONFIG_WINDOW_Y
#define XCB_RESIZE      XCB_CONFIG_WINDOW_WIDTH | XCB_CONFIG_WINDOW_HEIGHT

static char *WM_ATOM_NAME[]   = { "WM_PROTOCOLS", "WM_DELETE_WINDOW" };
enum { WM_PROTOCOLS, WM_DELETE_WINDOW, WM_COUNT };

static char *NET_ATOM_NAME[]  = { "_NET_SUPPORTED",
                                  "_NET_WM_STATE_FULLSCREEN",
                                  "_NET_WM_STATE",
                                  "_NET_SUPPORTING_WM_CHECK",
                                  "_NET_ACTIVE_WINDOW",
                                  "_NET_NUMBER_OF_DESKTOPS",
                                  "_NET_CURRENT_DESKTOP",
                                  "_NET_DESKTOP_GEOMETRY",
                                  "_NET_DESKTOP_VIEWPORT",
                                  "_NET_WORKAREA",
                                  "_NET_SHOWING_DESKTOP",
                                  "_NET_CLOSE_WINDOW",
                                  "_NET_WM_WINDOW_TYPE" };
enum { NET_SUPPORTED,
       NET_FULLSCREEN,
       NET_WM_STATE,
       NET_SUPPORTING_WM_CHECK,
       NET_ACTIVE,
       NET_NUMBER_OF_DESKTOPS,
       NET_CURRENT_DESKTOP,
       NET_DESKTOP_GEOMETRY,
       NET_DESKTOP_VIEWPORT,
       NET_WORKAREA,
       NET_SHOWING_DESKTOP,
       NET_CLOSE_WINDOW,
       NET_WM_WINDOW_TYPE,
       NET_COUNT };

#define LENGTH(x) (sizeof(x)/sizeof(*x))
#define CLEANMASK(mask) (mask & ~(numlockmask | XCB_MOD_MASK_LOCK))
#define BUTTONMASK      XCB_EVENT_MASK_BUTTON_PRESS|XCB_EVENT_MASK_BUTTON_RELEASE
#define ISFFTM(c)        (c->isfullscrn || c->isfloating || c->istransient || c->isminimized)
#define USAGE           "usage: frankenwm [-h] [-v]"

enum { RESIZE, MOVE };
enum { TILE, MONOCLE, BSTACK, GRID, FIBONACCI, DUALSTACK, EQUAL, MODES };

/* argument structure to be passed to function by config.h
 * com  - a command to run
 * i    - an integer to indicate different states
 */
typedef union {
    const char **com;
    const int i;
} Arg;

/* a key struct represents a combination of
 * mod      - a modifier mask
 * keysym   - and the key pressed
 * func     - the function to be triggered because of the above combo
 * arg      - the argument to the function
 */
typedef struct {
    unsigned int mod;
    xcb_keysym_t keysym;
    void (*func)(const Arg *);
    const Arg arg;
} key;

/* a button struct represents a combination of
 * mask     - a modifier mask
 * button   - and the mouse button pressed
 * func     - the function to be triggered because of the above combo
 * arg      - the argument to the function
 */
typedef struct {
    unsigned int mask, button;
    void (*func)(const Arg *);
    const Arg arg;
} Button;

/* a client is a wrapper to a window that additionally
 * holds some properties for that window
 *
 * next        - the client after this one, or NULL if the current is the last
 *               client
 * isurgent    - set when the window received an urgent hint
 * istransient - set when the window is transient
 * isfullscrn  - set when the window is fullscreen
 * isfloating  - set when the window is floating
 * win         - the window this client is representing
 *
 * istransient is separate from isfloating as floating window can be reset
 * to their tiling positions, while the transients will always be floating
 */
typedef struct client {
    struct client *next;
    bool isurgent, istransient, isfullscrn, isfloating, isminimized;
    xcb_window_t win;
    unsigned int dim[2];
} client;

/* properties of each desktop
 * master_size  - the size of the master window
 * mode         - the desktop's tiling layout mode
 * growth       - growth factor of the first stack window
 * head         - the start of the client list
 * current      - the currently highlighted window
 * prevfocus    - the client that previously had focus
 * showpanel    - the visibility status of the panel
 */
typedef struct {
    int mode, growth, gaps;
    float master_size;
    client *head, *current, *prevfocus;
    bool showpanel, invert;
} desktop;

/* filo for minimized clients */
typedef struct filo {
    client *c;
    struct filo *next;
} filo;

/* define behavior of certain applications
 * configured in config.h
 * class    - the class or name of the instance
 * desktop  - what desktop it should be spawned at
 * follow   - whether to change desktop focus to the specified desktop
 */
typedef struct {
    const char *class;
    const int desktop;
    const bool follow, floating;
} AppRule;

 /* function prototypes sorted alphabetically */
static client *addwindow(xcb_window_t w);
static void adjust_borders(const Arg *arg);
static void adjust_gaps(const Arg *arg);
static void buttonpress(xcb_generic_event_t *e);
static void change_desktop(const Arg *arg);
static void centerwindow();
static void cleanup(void);
static void client_to_desktop(const Arg *arg);
static void clientmessage(xcb_generic_event_t *e);
static void configurerequest(xcb_generic_event_t *e);
static void deletewindow(xcb_window_t w);
static void desktopinfo(void);
static void destroynotify(xcb_generic_event_t *e);
static void dualstack(int hh, int cy);
static void enternotify(xcb_generic_event_t *e);
static void equal(int h, int y);
static void fibonacci(int h, int y);
static void float_client(client *c);
static void float_x(const Arg *arg);
static void float_y(const Arg *arg);
static void focusmaster();
static void focusurgent();
static unsigned int getcolor(char *color);
static void grabbuttons(client *c);
static void grabkeys(void);
static void grid(int h, int y);
static void invertstack();
static void keypress(xcb_generic_event_t *e);
static void killclient();
static void last_desktop();
static void maprequest(xcb_generic_event_t *e);
static void maximize();
static void minimize();
static void monocle(int h, int y);
static void move_down();
static void move_up();
static void mousemotion(const Arg *arg);
static void next_win();
static client *prev_client();
static void prev_win();
static void propertynotify(xcb_generic_event_t *e);
static void quit(const Arg *arg);
static void removeclient(client *c);
static void resize_master(const Arg *arg);
static void resize_stack(const Arg *arg);
static void resize_x(const Arg *arg);
static void resize_y(const Arg *arg);
static void restore();
static void rotate(const Arg *arg);
static void rotate_filled(const Arg *arg);
static void run(void);
static void save_desktop(int i);
static void select_desktop(int i);
static void setfullscreen(client *c, bool fullscrn);
static int setup(int default_screen);
static void showhide();
static void sigchld();
static void spawn(const Arg *arg);
static void stack(int h, int y);
static void swap_master();
static void switch_mode(const Arg *arg);
static void tile(void);
static void tilemize();
static void togglepanel();
<<<<<<< HEAD
static void unfloat_client(client *c);
=======
static void togglescratchpad();
>>>>>>> f169ef65
static void update_current(client *c);
static void unmapnotify(xcb_generic_event_t *e);
static client *wintoclient(xcb_window_t w);

#include "config.h"

/* variables */
static bool running = true, showpanel = SHOW_PANEL, show = true,
            invert = INVERT, showscratchpad = false;
static int default_screen, previous_desktop, current_desktop, retval;
static int wh, ww, mode = DEFAULT_MODE, master_size, growth, borders, gaps;
static unsigned int numlockmask, win_unfocus, win_focus;
static xcb_connection_t *dis;
static xcb_screen_t *screen;
static client *head, *prevfocus, *current, *scrpd;

static xcb_ewmh_connection_t *ewmh;
static xcb_atom_t wmatoms[WM_COUNT], netatoms[NET_COUNT];
static desktop desktops[DESKTOPS];
static filo *miniq[DESKTOPS];
static regex_t appruleregex[LENGTH(rules)];

/* events array
 * on receival of a new event, call the appropriate function to handle it
 */
static void (*events[XCB_NO_OPERATION])(xcb_generic_event_t *e);

/* layout array - given the current layout mode, tile the windows
 * h (or hh) - avaible height that windows have to expand
 * y (or cy) - offset from top to place the windows (reserved by the panel) */
static void (*layout[MODES])(int h, int y) = {
    [TILE] = stack,
    [BSTACK] = stack,
    [GRID] = grid,
    [MONOCLE] = monocle,
    [FIBONACCI] = fibonacci,
    [DUALSTACK] = dualstack,
    [EQUAL] = equal,
};

/* get screen of display */
static xcb_screen_t *xcb_screen_of_display(xcb_connection_t *con, int screen)
{
    xcb_screen_iterator_t iter;

    iter = xcb_setup_roots_iterator(xcb_get_setup(con));
    for (; iter.rem; --screen, xcb_screen_next(&iter))
        if (screen == 0)
            return iter.data;

    return NULL;
}

/* wrapper to move and resize window */
static inline void xcb_move_resize(xcb_connection_t *con, xcb_window_t win,
                                   int x, int y, int w, int h)
{
    unsigned int pos[4] = { x, y, w, h };

    xcb_configure_window(con, win, XCB_MOVE_RESIZE, pos);
}

/* wrapper to move window */
static inline void xcb_move(xcb_connection_t *con, xcb_window_t win, int x,
                            int y)
{
    unsigned int pos[2] = { x, y };

    xcb_configure_window(con, win, XCB_MOVE, pos);
}

/* wrapper to resize window */
static inline void xcb_resize(xcb_connection_t *con, xcb_window_t win, int w,
                              int h)
{
    unsigned int pos[2] = { w, h };

    xcb_configure_window(con, win, XCB_RESIZE, pos);
}

/* wrapper to raise window */
static inline void xcb_raise_window(xcb_connection_t *con, xcb_window_t win)
{
    unsigned int arg[1] = { XCB_STACK_MODE_ABOVE };

    xcb_configure_window(con, win, XCB_CONFIG_WINDOW_STACK_MODE, arg);
}

/* wrapper to set xcb border width */
static inline void xcb_border_width(xcb_connection_t *con, xcb_window_t win,
                                    int w)
{
    unsigned int arg[1] = { w };

    xcb_configure_window(con, win, XCB_CONFIG_WINDOW_BORDER_WIDTH, arg);
}

/* wrapper to get xcb keysymbol from keycode */
static xcb_keysym_t xcb_get_keysym(xcb_keycode_t keycode)
{
    xcb_key_symbols_t *keysyms;
    xcb_keysym_t       keysym;

    if (!(keysyms = xcb_key_symbols_alloc(dis)))
        return 0;
    keysym = xcb_key_symbols_get_keysym(keysyms, keycode, 0);
    xcb_key_symbols_free(keysyms);

    return keysym;
}

/* wrapper to get xcb keycodes from keysymbol */
static xcb_keycode_t *xcb_get_keycodes(xcb_keysym_t keysym)
{
    xcb_key_symbols_t *keysyms;
    xcb_keycode_t     *keycode;

    if (!(keysyms = xcb_key_symbols_alloc(dis)))
        return NULL;
    keycode = xcb_key_symbols_get_keycode(keysyms, keysym);
    xcb_key_symbols_free(keysyms);

    return keycode;
}

/* retieve RGB color from hex (think of html) */
static unsigned int xcb_get_colorpixel(char *hex)
{
    char strgroups[3][3]  = {{hex[1], hex[2], '\0'},
                             {hex[3], hex[4], '\0'},
                             {hex[5], hex[6], '\0'}};
    unsigned int rgb16[3] = {(strtol(strgroups[0], NULL, 16)),
                             (strtol(strgroups[1], NULL, 16)),
                             (strtol(strgroups[2], NULL, 16))};

    return (rgb16[0] << 16) + (rgb16[1] << 8) + rgb16[2];
}

/* wrapper to get atoms using xcb */
static void xcb_get_atoms(char **names, xcb_atom_t *atoms, unsigned int count)
{
    xcb_intern_atom_cookie_t cookies[count];
    xcb_intern_atom_reply_t  *reply;

    for (unsigned int i = 0; i < count; i++)
        cookies[i] = xcb_intern_atom(dis, 0, strlen(names[i]), names[i]);

    for (unsigned int i = 0; i < count; i++) {
        reply = xcb_intern_atom_reply(dis, cookies[i], NULL);
        /* TODO: Handle error */
        if (reply) {
            DEBUGP("%s : %d\n", names[i], reply->atom);
            atoms[i] = reply->atom; free(reply);
        } else {
            puts("WARN: frankenwm failed to register %s atom.\nThings might not work right.");
        }
    }
}

/* wrapper to window get attributes using xcb */
static void xcb_get_attributes(xcb_window_t *windows,
                               xcb_get_window_attributes_reply_t **reply,
                               unsigned int count)
{
    xcb_get_window_attributes_cookie_t cookies[count];

    for (unsigned int i = 0; i < count; i++)
        cookies[i] = xcb_get_window_attributes(dis, windows[i]);
    for (unsigned int i = 0; i < count; i++)
        reply[i] = xcb_get_window_attributes_reply(dis, cookies[i], NULL);
        /* TODO: Handle error */
}

/* check if other wm exists */
static int xcb_checkotherwm(void)
{
    xcb_generic_error_t *error;
    unsigned int values[1] = {XCB_EVENT_MASK_SUBSTRUCTURE_REDIRECT|
                              XCB_EVENT_MASK_SUBSTRUCTURE_NOTIFY|
                              XCB_EVENT_MASK_PROPERTY_CHANGE|
                              XCB_EVENT_MASK_BUTTON_PRESS};

    error = xcb_request_check(dis, xcb_change_window_attributes_checked(dis,
                                    screen->root, XCB_CW_EVENT_MASK, values));
    xcb_flush(dis);
    if (error)
        return 1;
    return 0;
}

/* create a new client and add the new window
 * window should notify of property change events
 */
client *addwindow(xcb_window_t w)
{
    client *c, *t = prev_client(head);

    if (!(c = (client *)calloc(1, sizeof(client))))
         err(EXIT_FAILURE, "cannot allocate client");

    if (!head) {
        head = c;
    } else if (!ATTACH_ASIDE) {
        c->next = head; head = c;
    } else if (t) {
        t->next = c;
    } else {
        head->next = c;
    }

    unsigned int values[1] = {XCB_EVENT_MASK_PROPERTY_CHANGE|
                              (FOLLOW_MOUSE ? XCB_EVENT_MASK_ENTER_WINDOW : 0)};
    xcb_change_window_attributes_checked(dis, (c->win = w), XCB_CW_EVENT_MASK,
                                         values);

    return c;
}

/* change the size of the window borders */
void adjust_borders(const Arg *arg)
{
    if (arg->i > 0 || borders >= -arg->i)
        borders += arg->i;
    tile();
    update_current(current);
}

/* change the size of the useless gaps on the fly and re-tile */
void adjust_gaps(const Arg *arg)
{
    if (arg->i > 0 || gaps >= -arg->i)
        gaps += arg->i;

    if (GLOBALGAPS)
        for (int i = 0; i < DESKTOPS; i++)
            desktops[i].gaps = gaps;
    else
        desktops[current_desktop].gaps = gaps;
    tile();
}

/* on the press of a button check to see if there's a binded function to call */
void buttonpress(xcb_generic_event_t *e)
{
    xcb_button_press_event_t *ev = (xcb_button_press_event_t *)e;
    DEBUGP("xcb: button press: %d state: %d\n", ev->detail, ev->state);

    client *c = wintoclient(ev->event);
    if (!c)
        return;
    if (CLICK_TO_FOCUS && current != c && ev->detail == XCB_BUTTON_INDEX_1)
        update_current(c);

    for (unsigned int i = 0; i < LENGTH(buttons); i++)
        if (buttons[i].func && buttons[i].button == ev->detail &&
            CLEANMASK(buttons[i].mask) == CLEANMASK(ev->state)) {
            if (current != c)
                update_current(c);
            buttons[i].func(&(buttons[i].arg));
        }

    if (CLICK_TO_FOCUS) {
        xcb_allow_events(dis, XCB_ALLOW_REPLAY_POINTER, ev->time);
        xcb_flush(dis);
    }
}

/* focus another desktop
 *
 * to avoid flickering
 * first map the new windows
 * first the current window and then all other
 * then unmap the old windows
 * first all others then the current */
void change_desktop(const Arg *arg)
{
    if (arg->i == current_desktop)
        return;
    previous_desktop = current_desktop;
    select_desktop(arg->i);
    if (current && show)
        xcb_map_window(dis, current->win);
    for (client *c = head; c && show; c = c->next)
        xcb_map_window(dis, c->win);
    select_desktop(previous_desktop);
    for (client *c = head; c; c = c->next)
        if (c != current)
            xcb_unmap_window(dis, c->win);
    if (current)
        xcb_unmap_window(dis, current->win);
    select_desktop(arg->i);
    tile();
    update_current(current);
    desktopinfo();
    xcb_ewmh_set_current_desktop(ewmh, default_screen, arg->i);

    if (USE_SCRATCHPAD && scrpd && showscratchpad) {
        xcb_map_window(dis, scrpd->win);
        update_current(scrpd);
        xcb_raise_window(dis, scrpd->win);
    }
}

/*
 * place the current window in the center of the screen floating
 */
void centerwindow(void)
{
    xcb_get_geometry_reply_t *wa;
    desktop *d = &desktops[current_desktop];

    if (!d->current)
        return;

    if (!d->current->isfloating && !d->current->istransient) {
        float_client(d->current);
        tile();
    }

    wa = xcb_get_geometry_reply(dis, xcb_get_geometry(dis, current->win), NULL);
    if (!wa)
        /* TODO this is not particularly nice if we fail */
        return;

    xcb_raise_window(dis, d->current->win);
    xcb_move(dis, d->current->win, (ww - wa->width) / 2, (wh - wa->height) / 2);
}

/* remove all windows in all desktops by sending a delete message */
void cleanup(void)
{
    xcb_query_tree_reply_t *query;
    xcb_window_t *c;

    xcb_ungrab_key(dis, XCB_GRAB_ANY, screen->root, XCB_MOD_MASK_ANY);
    if ((query = xcb_query_tree_reply(dis,
                                      xcb_query_tree(dis, screen->root), 0))) {
        c = xcb_query_tree_children(query);
        for (unsigned int i = 0; i != query->children_len; ++i)
            deletewindow(c[i]);
        free(query);
    }
    xcb_set_input_focus(dis, XCB_INPUT_FOCUS_POINTER_ROOT, screen->root,
                        XCB_CURRENT_TIME);
    xcb_ewmh_connection_wipe(ewmh);
    if (ewmh)
        free(ewmh);
}

/* move a client to another desktop
 *
 * remove the current client from the current desktop's client list
 * and add it as last client of the new desktop's client list */
void client_to_desktop(const Arg *arg)
{
    if (!current || arg->i == current_desktop)
        return;
    int cd = current_desktop;
    client *p = prev_client(current), *c = current;

    select_desktop(arg->i);
    client *l = prev_client(head);
    update_current(l ? (l->next = c) : head ? (head->next = c) : (head = c));

    select_desktop(cd);
    if (c == head || !p)
        head = c->next;
    else
        p->next = c->next;
    c->next = NULL;
    xcb_unmap_window(dis, c->win);
    update_current(prevfocus);

    if (FOLLOW_WINDOW)
        change_desktop(arg);
    else
        tile();
    desktopinfo();
}

/*
 * Here we take and process client messages. Currently supported messages are:
 * _NET_WM_STATE
 * _NET_CURRENT_DESKTOP
 * _NET_ACTIVE_WINDOW
 * _NET_CLOSE_WINDOW
 *
 * data.data32[0] is the action to be taken
 * data.data32[1] is the property to alter three actions:
 *   remove/unset _NET_WM_STATE_REMOVE=0
 *   add/set _NET_WM_STATE_ADD=1
 *   toggle _NET_WM_STATE_TOGGLE=2
 */
void clientmessage(xcb_generic_event_t *e)
{
    xcb_client_message_event_t *ev = (xcb_client_message_event_t *)e;
    client *t = NULL, *c = wintoclient(ev->window);

    if (c && ev->type == netatoms[NET_WM_STATE]
          && ((unsigned)ev->data.data32[1] == netatoms[NET_FULLSCREEN]
           || (unsigned)ev->data.data32[2] == netatoms[NET_FULLSCREEN]))
        setfullscreen(c, (ev->data.data32[0] == 1 ||
                         (ev->data.data32[0] == 2 &&
                         !c->isfullscrn)));
    else if (c && ev->type == netatoms[NET_CURRENT_DESKTOP]
             && ev->data.data32[0] < DESKTOPS)
        change_desktop(&(Arg){.i = ev->data.data32[0]});
    else if (c && ev->type == netatoms[NET_CLOSE_WINDOW])
        removeclient(c);
    else if (c && ev->type == netatoms[NET_ACTIVE])
        for (t = head; t && t != c; t = t->next);
    if (t)
        update_current(c);
    tile();
}

/* a configure request means that the window requested changes in its geometry
 * state. if the window is fullscreen discard and fill the screen else set the
 * appropriate values as requested, and tile the window again so that it fills
 * the gaps that otherwise could have been created
 */
void configurerequest(xcb_generic_event_t *e)
{
    xcb_configure_request_event_t *ev = (xcb_configure_request_event_t *)e;
    client *c = wintoclient(ev->window);

    if (c && c->isfullscrn) {
        setfullscreen(c, true);
    } else {
        unsigned int v[7];
        unsigned int i = 0;
        if (ev->value_mask & XCB_CONFIG_WINDOW_X)
            v[i++] = ev->x;
        if (ev->value_mask & XCB_CONFIG_WINDOW_Y)
            v[i++] = (ev->y + (showpanel && TOP_PANEL)) ? PANEL_HEIGHT : 0;
        if (ev->value_mask & XCB_CONFIG_WINDOW_WIDTH)
            v[i++] = (ev->width < ww - borders) ? ev->width : ww + borders;
        if (ev->value_mask & XCB_CONFIG_WINDOW_HEIGHT)
            v[i++] = (ev->height < wh - borders) ? ev->height : wh + borders;
        if (ev->value_mask & XCB_CONFIG_WINDOW_BORDER_WIDTH)
            v[i++] = ev->border_width;
        if (ev->value_mask & XCB_CONFIG_WINDOW_SIBLING)
            v[i++] = ev->sibling;
        if (ev->value_mask & XCB_CONFIG_WINDOW_STACK_MODE)
            v[i++] = ev->stack_mode;
        xcb_configure_window(dis, ev->window, ev->value_mask, v);
    }
    tile();
}

/* close the window */
void deletewindow(xcb_window_t w)
{
    xcb_client_message_event_t ev;

    ev.response_type = XCB_CLIENT_MESSAGE;
    ev.window = w;
    ev.format = 32;
    ev.sequence = 0;
    ev.type = wmatoms[WM_PROTOCOLS];
    ev.data.data32[0] = wmatoms[WM_DELETE_WINDOW];
    ev.data.data32[1] = XCB_CURRENT_TIME;
    xcb_send_event(dis, 0, w, XCB_EVENT_MASK_NO_EVENT, (char *)&ev);
}

/*
 * output info about the desktops on standard output stream
 *
 * the info is a list of ':' separated values for each desktop
 * desktop to desktop info is separated by ' ' single spaces
 * the info values are
 *   the desktop number/id
 *   the desktop's client count
 *   the desktop's tiling layout mode/id
 *   whether the desktop is the current focused (1) or not (0)
 *   whether any client in that desktop has received an urgent hint
 *   and the current window's title
 *
 * once the info is collected, immediately flush the stream
 */
void desktopinfo(void)
{
    bool urgent = false;
    int cd = current_desktop, n = 0, d = 0;
    xcb_get_property_cookie_t cookie;
    xcb_ewmh_get_utf8_strings_reply_t wtitle;

    if (current) {
        cookie = xcb_ewmh_get_wm_name_unchecked(ewmh, current->win);
        xcb_ewmh_get_wm_name_reply(ewmh, cookie, &wtitle, (void *)0);
    }

    for (client *c; d < DESKTOPS; d++) {
        for (select_desktop(d), c = head, n = 0, urgent = false;
             c; c = c->next, ++n)
            if (c->isurgent)
                urgent = true;
        fprintf(stdout, "%d:%d:%d:%d:%d ", d, n, mode, current_desktop == cd,
                urgent);
        if (d + 1 == DESKTOPS)
<<<<<<< HEAD
            fprintf(stdout,"%s\n", OUTPUT_TITLE && current && wtitle.strings_len
                    ? wtitle.strings : "");
=======
            fprintf(stdout, "%s\n", current && OUTPUT_TITLE && wtitle.strings ?
                    wtitle.strings : "");
>>>>>>> f169ef65
    }
    fflush(stdout);
    if (cd != d - 1)
        select_desktop(cd);
}

/* a destroy notification is received when a window is being closed
 * on receival, remove the appropriate client that held that window
 */
void destroynotify(xcb_generic_event_t *e)
{
    DEBUG("xcb: destroy notify");
    xcb_destroy_notify_event_t *ev = (xcb_destroy_notify_event_t *)e;
    client *c = wintoclient(ev->window);

    if (c) {
        removeclient(c);
    } else if (USE_SCRATCHPAD && ev->window == scrpd->win) {
        free(scrpd);
        scrpd = NULL;
        update_current(head);
    }
    desktopinfo();
}

/* dualstack layout (three-column-layout, tcl in dwm) */
void dualstack(int hh, int cy)
{
    client *c = NULL, *t = NULL;
    int n = 0, z = hh, d = 0, l = 0, r = 0, cb = cy,
        ma = (invert ? wh : ww) * MASTER_SIZE + master_size;

    /* count stack windows and grab first non-floating, non-fullscreen window */
    for (t = head; t; t = t->next) {
        if (!ISFFTM(t)) {
            if (c)
                ++n;
            else
                c = t;
        }
    }

    l = (n - 1) / 2 + 1; /* left stack size */
    r = n - l;          /* right stack size */

    if (!c) {
        return;
    } else if (!n) {
        xcb_move_resize(dis, c->win, gaps, cy + gaps,
                        ww - 2 * (borders + gaps),
                        hh - 2 * (borders + gaps));
        return;
    }

    /* tile the first non-floating, non-fullscreen window to cover the master area */
    if (invert)
        xcb_move_resize(dis, c->win, gaps,
                        cy + (hh - ma) / 2 + gaps,
                        ww - 2 * (borders + gaps),
                        n > 1 ? ma - 2 * gaps - 2 * borders
                              : ma + (hh - ma) / 2 - 2 * borders - 2 * gaps);
    else
        xcb_move_resize(dis, c->win, (ww - ma) / 2 + borders + gaps,
                        cy + gaps,
                        n > 1 ? ma - 4 * borders - 2 * gaps
                              : ma + (ww - ma) / 2 - 3 * borders - 2 * gaps,
                        hh - 2 * (borders + gaps));

    int cx = gaps,
        cw = (ww - ma) / 2 - borders - gaps,
        ch = z;
        cy += gaps;

    /* tile the non-floating, non-fullscreen stack windows */
    for (c = c->next; c; c = c->next) {
        for (d = 0, t = head; t != c; t = t->next, d++);
        if (ISFFTM(c))
            continue;
        if (invert) {
            if (d == l + 1) /* we are on the -right- bottom stack, reset cy */
                cx = gaps;
            if (d > 1 && d != l + 1)
                cx += (ww - gaps) / (d <= l ? l : r);
            xcb_move_resize(dis, c->win,
                        cx, (d <= l) ? cy : cy + (hh - ma) / 2 + ma - gaps,
                        (ww - gaps) / (d <= l ? l : r) - 2 * borders - gaps,
                        (hh - ma) / 2 - 2 * borders - gaps);
        } else {
            if (d == l + 1) /* we are on the right stack, reset cy */
                cy = cb + gaps;
            if (d > 1 && d != l + 1)
                cy += (ch - gaps) / (d <= l ? l : r);
            xcb_move_resize(dis, c->win,
                        d <= l ? cx : ww - cw - 2 * borders - gaps, cy, cw,
                        (ch - gaps) / (d <= l ? l : r) - 2 * borders - gaps);
        }
    }
}

/*
 * when the mouse enters a window's borders
 * the window, if notifying of such events (EnterWindowMask)
 * will notify the wm and will get focus
 */
void enternotify(xcb_generic_event_t *e)
{
    xcb_enter_notify_event_t *ev = (xcb_enter_notify_event_t *)e;

    if (!FOLLOW_MOUSE)
        return;
    DEBUG("xcb: enter notify");
    client *c = wintoclient(ev->event);

    if (c && ev->mode == XCB_NOTIFY_MODE_NORMAL
        && current != c
        && ev->detail != XCB_NOTIFY_DETAIL_INFERIOR) {
        update_current(c);
    }
}

/*
 * equal mode
 * tile the windows in rows or columns, givin each window an equal amount of
 * screen space
 * will use rows when inverted and columns otherwise
 */
void equal(int h, int y)
{
    int n = 0, j = 0;

    for (client *c = head; c; c = c->next) {
        if (ISFFTM(c))
            continue;
        n++;
    }

    for (client *c = head; c; c = c->next, j++) {
        if (ISFFTM(c))
            continue;
        if (invert)
            xcb_move_resize(dis, c->win, gaps,
                            y + h / n * j + (c == head ? gaps : 0),
                            ww - 2 * borders - 2 * gaps,
                            h / n - 2 * borders - (c == head ? 2 : 1) * gaps);
        else
            xcb_move_resize(dis, c->win, ww / n * j + (c == head ? gaps : 0),
                            y + gaps,
                            ww / n - 2 * borders - (c == head ? 2 : 1) * gaps,
                            h - 2 * borders - 2 * gaps);
    }
}

/*
 * fibonacci mode / fibonacci layout
 * tile the windows based on the fibonacci series pattern.
 * arrange windows in such a way that every new window shares
 * half the space of the space taken by the last window
 * inverting changes between right/down and right/up
 */
void fibonacci(int h, int y)
{
    int j = -1, x = gaps, tt = 0,
        cw = ww - 2 * gaps - 2 * borders,
        ch = h - 2 * gaps - 2 * borders;

    for (client *n, *c = head; c; c = c->next) {
        if (ISFFTM(c))
            continue;
        else
            j++;
        for (n = c->next; n; n = n->next)
            if (!ISFFTM(n))
                break;

        /*
         * not the last window in stack ? -> half the client size, and also
         * check if we have too many windows to keep them larger than MINWSZ
         */
        if (n
            && ch > MINWSZ * 2 + borders + gaps
            && cw > MINWSZ * 2 + borders + gaps) {
            (j & 1) ? (ch = ch / 2 - borders - gaps / 2)
                    : (cw = cw / 2 - borders - gaps / 2);
            tt = j;
        }

        /* not the master client ? -> shift client right or down (or up) */
        if (j) {
            (j & 1) ? (x = x + cw + 2 * borders + gaps)
                    : (y = invert ? (y - ch - 2 * borders - gaps)
                                  : (y + ch + 2 * borders + gaps));

            if (j & 1 && n && invert)
                y += ch + 2 * borders + gaps;
        }

        /* if the window does not fit in the stack, do not jam it in there */
        if (j <= tt + 1)
            xcb_move_resize(dis, c->win, x, y + gaps, cw, ch);
    }
}

/* switch a client from tiling to float and manage everything involved */
void float_client(client *c)
{
    if (!c)
        return;

    c->isfloating = true;

    if (c->dim[0] && c->dim[1]) {
        if (c->dim[0] < MINWSZ)
            c->dim[0] = MINWSZ;
        if (c->dim[1] < MINWSZ)
            c->dim[1] = MINWSZ;

        xcb_resize(dis, c->win, c->dim[0], c->dim[1]);
    }
}

/*
 * handles x-movement of floating windows
 */
void float_x(const Arg *arg)
{
    xcb_get_geometry_reply_t *r;

    if (!arg->i || !current)
        return;

    if (!current->isfloating) {
        float_client(current);
        tile();
    }

    r = xcb_get_geometry_reply(dis, xcb_get_geometry(dis, current->win), NULL);
    r->x += arg->i;
    xcb_move(dis, current->win, r->x, r->y);
}

/*
 * handles y-movement of floating windows
 */
void float_y(const Arg *arg)
{
    xcb_get_geometry_reply_t *r;

    if (!arg->i || !current)
        return;

    if (!current->isfloating) {
        float_client(current);
        tile();
    }

    r = xcb_get_geometry_reply(dis, xcb_get_geometry(dis, current->win), NULL);
    r->y += arg->i;
    xcb_move(dis, current->win, r->x, r->y);
}

/*
 * focus the (first) master window, or switch back to the slave previously
 * focussed, toggling between them
 */
void focusmaster()
{
    if (!head || !current || (current == head && !head->next)
        || !prevfocus->isminimized)
        return;

    /* fix for glitchy toggle behaviour between head and head->next */
    if (current == head->next)
        prevfocus = current;

    if (current == head)
        update_current(prevfocus);
    else
        update_current(head);
}

/* find and focus the client which received
 * the urgent hint in the current desktop */
void focusurgent()
{
    client *c;
    int cd = current_desktop, d = 0;

    for (c = head; c && !c->isurgent; c = c->next);
    if (c) {
        update_current(c);
        return;
    } else {
        for (bool f = false; d < DESKTOPS && !f; d++) {
            for (select_desktop(d), c = head; c && !(f = c->isurgent);
            c = c->next);
        }
    }
    select_desktop(cd);
    if (c) {
        change_desktop(&(Arg){.i = --d});
        update_current(c);
    }
}

/* get a pixel with the requested color
 * to fill some window area - borders */
unsigned int getcolor(char *color)
{
    xcb_colormap_t map = screen->default_colormap;
    xcb_alloc_color_reply_t *c;
    unsigned int r, g, b, rgb, pixel;

    rgb = xcb_get_colorpixel(color);
    r = rgb >> 16; g = rgb >> 8 & 0xFF; b = rgb & 0xFF;
    c = xcb_alloc_color_reply(dis, xcb_alloc_color(dis, map, r * 257, g * 257,
                                                   b * 257), NULL);
    if (!c)
        errx(EXIT_FAILURE, "error: cannot allocate color '%s'\n", color);

    pixel = c->pixel;
    free(c);

    return pixel;
}

/* set the given client to listen to button events (presses / releases) */
void grabbuttons(client *c)
{
    unsigned int modifiers[] = { 0, XCB_MOD_MASK_LOCK, numlockmask,
                                 numlockmask|XCB_MOD_MASK_LOCK };

    xcb_ungrab_button(dis, XCB_BUTTON_INDEX_ANY, c->win, XCB_GRAB_ANY);
    for (unsigned int b = 0; b < LENGTH(buttons); b++)
        for (unsigned int m = 0; m < LENGTH(modifiers); m++)
            if (CLICK_TO_FOCUS)
                xcb_grab_button(dis, 1, c->win, XCB_EVENT_MASK_BUTTON_PRESS,
                                XCB_GRAB_MODE_SYNC, XCB_GRAB_MODE_ASYNC,
                                XCB_WINDOW_NONE, XCB_CURSOR_NONE,
                                XCB_BUTTON_INDEX_ANY, XCB_BUTTON_MASK_ANY);
            else
                xcb_grab_button(dis, 1, c->win, XCB_EVENT_MASK_BUTTON_PRESS,
                                XCB_GRAB_MODE_SYNC, XCB_GRAB_MODE_ASYNC,
                                XCB_WINDOW_NONE, XCB_CURSOR_NONE,
                                buttons[b].button,
                                buttons[b].mask|modifiers[m]);
}

/* the wm should listen to key presses */
void grabkeys(void)
{
    xcb_keycode_t *keycode;
    unsigned int modifiers[] = { 0, XCB_MOD_MASK_LOCK, numlockmask,
                                 numlockmask|XCB_MOD_MASK_LOCK };

    xcb_ungrab_key(dis, XCB_GRAB_ANY, screen->root, XCB_MOD_MASK_ANY);
    for (unsigned int i = 0; i < LENGTH(keys); i++) {
        keycode = xcb_get_keycodes(keys[i].keysym);
        for (unsigned int k = 0; keycode[k] != XCB_NO_SYMBOL; k++)
            for (unsigned int m = 0; m < LENGTH(modifiers); m++)
                xcb_grab_key(dis, 1, screen->root, keys[i].mod | modifiers[m],
                             keycode[k], XCB_GRAB_MODE_ASYNC,
                             XCB_GRAB_MODE_ASYNC);
    }
}

/* arrange windows in a grid */
void grid(int hh, int cy)
{
    int n = 0, cols = 0, cn = 0, rn = 0, i = -1;
    for (client *c = head; c; c = c->next)
        if (!ISFFTM(c))
            ++n;
    if (!n)
        return;
    for (cols = 0; cols <= n / 2; cols++)
        if (cols * cols >= n)
            break; /* emulate square root */
    if (n == 5)
        cols = 2;

    int rows = n / cols,
        ch = hh - gaps,
        cw = (ww - gaps) / (cols ? cols : 1);
    for (client *c = head; c; c = c->next) {
        if (ISFFTM(c))
            continue;
        else
            ++i;
        if (i / rows + 1 > cols - n % cols)
            rows = n / cols + 1;
        xcb_move_resize(dis, c->win, cn * cw + gaps,
                        cy + rn * ch / rows + gaps,
                        cw - 2 * borders - gaps,
                        ch / rows - 2 * borders - gaps);
        if (++rn >= rows) {
            rn = 0;
            cn++;
        }
    }
}

/* invert v-stack left-right */
void invertstack()
{
    if ((invert = !invert))
        desktops[current_desktop].invert = invert;
    tile();
}

/* on the press of a key check to see if there's a binded function to call */
void keypress(xcb_generic_event_t *e)
{
    xcb_key_press_event_t *ev       = (xcb_key_press_event_t *)e;
    xcb_keysym_t           keysym   = xcb_get_keysym(ev->detail);

    DEBUGP("xcb: keypress: code: %d mod: %d\n", ev->detail, ev->state);
    for (unsigned int i = 0; i < LENGTH(keys); i++)
        if (keysym == keys[i].keysym &&
            CLEANMASK(keys[i].mod) == CLEANMASK(ev->state) &&
            keys[i].func)
                keys[i].func(&keys[i].arg);
}

/* explicitly kill a client - close the highlighted window
 * send a delete message and remove the client */
void killclient()
{
    if (!current)
        return;
    xcb_icccm_get_wm_protocols_reply_t reply;
    unsigned int n = 0;
    bool got = false;

    if (xcb_icccm_get_wm_protocols_reply(dis,
        xcb_icccm_get_wm_protocols(dis, current->win, wmatoms[WM_PROTOCOLS]),
        &reply, NULL)) { /* TODO: Handle error? */
        for (; n != reply.atoms_len; ++n)
            if ((got = reply.atoms[n] == wmatoms[WM_DELETE_WINDOW]))
                break;
        xcb_icccm_get_wm_protocols_reply_wipe(&reply);
    }
    if (got)
        deletewindow(current->win);
    else
        xcb_kill_client(dis, current->win);
    removeclient(current);
}

/* focus the previously focused desktop */
void last_desktop()
{
    change_desktop(&(Arg){.i = previous_desktop});
}

/* a map request is received when a window wants to display itself
 * if the window has override_redirect flag set then it should not be handled
 * by the wm. if the window already has a client then there is nothing to do.
 *
 * get the window class and name instance and try to match against an app rule.
 * create a client for the window, that client will always be current.
 * check for transient state, and fullscreen state and the appropriate values.
 * if the desktop in which the window was spawned is the current desktop then
 * display the window, else, if set, focus the new desktop.
 */
void maprequest(xcb_generic_event_t *e)
{
    xcb_map_request_event_t            *ev = (xcb_map_request_event_t *)e;
    xcb_window_t                       windows[] = {ev->window}, transient = 0;
    xcb_get_window_attributes_reply_t  *attr[1];
    xcb_get_geometry_reply_t           *geometry;
    xcb_get_property_reply_t           *prop_reply;
    xcb_ewmh_get_atoms_reply_t         type;
    xcb_get_property_cookie_t          cookie;
    xcb_ewmh_get_utf8_strings_reply_t  wtitle;
    bool atom_success = false;

    xcb_get_attributes(windows, attr, 1);
    if (!attr[0] || attr[0]->override_redirect)
        return;
    if (wintoclient(ev->window))
        return;
    if (xcb_ewmh_get_wm_window_type_reply(ewmh,
                                      xcb_ewmh_get_wm_window_type(ewmh,
                                      ev->window), &type, NULL) == 1) {
        for (unsigned int i = 0; i < type.atoms_len; i++) {
            xcb_atom_t a = type.atoms[i];
            if (a == ewmh->_NET_WM_WINDOW_TYPE_TOOLBAR
                || a == ewmh->_NET_WM_WINDOW_TYPE_DOCK) {
                return;
            }
        }
        atom_success = true;
    }

    DEBUG("xcb: map request");

    bool follow = false, floating = false;
    int cd = current_desktop, newdsk = current_desktop;

    cookie = xcb_ewmh_get_wm_name_unchecked(ewmh, ev->window);

    if (xcb_ewmh_get_wm_name_reply(ewmh, cookie, &wtitle, (void *)0)) {
        DEBUGP("EWMH window title: %s\n", wtitle.strings);
        if (!strcmp(wtitle.strings, SCRPDNAME)) {
            client *c;

            if (!(c = (client *)calloc(1, sizeof(client))))
                err(EXIT_FAILURE, "cannot allocate client");

            unsigned int values[1] = {XCB_EVENT_MASK_PROPERTY_CHANGE|
                                      (FOLLOW_MOUSE
                                      ? XCB_EVENT_MASK_ENTER_WINDOW : 0)};
            xcb_change_window_attributes_checked(dis, (c->win = ev->window),
                                                 XCB_CW_EVENT_MASK, values);
            scrpd = c;
            xcb_map_window(dis, scrpd->win);
            xcb_move(dis, scrpd->win, -2 * ww, 0);

            return;
        }
        for (unsigned int i = 0; i < LENGTH(appruleregex); i++)
            if (!regexec(&appruleregex[i], &wtitle.strings[0], 0, NULL, 0)) {
                follow = rules[i].follow;
                newdsk = (rules[i].desktop < 0 ||
                          rules[i].desktop >= DESKTOPS) ? current_desktop
                                                        : rules[i].desktop;
                floating = rules[i].floating;
                break;
            }
    }
    if (atom_success) {
        for (unsigned int i = 0; i < type.atoms_len; i++) {
            xcb_atom_t a = type.atoms[i];
            if (a == ewmh->_NET_WM_WINDOW_TYPE_SPLASH
                || a == ewmh->_NET_WM_WINDOW_TYPE_DIALOG
                || a == ewmh->_NET_WM_WINDOW_TYPE_DROPDOWN_MENU
                || a == ewmh->_NET_WM_WINDOW_TYPE_POPUP_MENU
                || a == ewmh->_NET_WM_WINDOW_TYPE_TOOLTIP
                || a == ewmh->_NET_WM_WINDOW_TYPE_NOTIFICATION) {
                floating = true;
            }
        }
    }

    /* might be useful in future */
    if ((geometry = xcb_get_geometry_reply(dis,
                                           xcb_get_geometry(dis, ev->window),
                                           NULL))) { /* TODO: error handling */
        DEBUGP("geom: %ux%u+%d+%d\n", geometry->width, geometry->height,
                                      geometry->x,     geometry->y);
        free(geometry);
    }

    if (cd != newdsk)
        select_desktop(newdsk);
    client *c = addwindow(ev->window);

    xcb_icccm_get_wm_transient_for_reply(dis,
                    xcb_icccm_get_wm_transient_for_unchecked(dis, ev->window),
                    &transient, NULL); /* TODO: error handling */
    c->istransient = transient ? true : false;
    c->isfloating  = floating || c->istransient;

    prop_reply = xcb_get_property_reply(dis, xcb_get_property_unchecked(
                                    dis, 0, ev->window, netatoms[NET_WM_STATE],
                                    XCB_ATOM_ATOM, 0, 1), NULL);
                                    /* TODO: error handling */
    if (prop_reply) {
        if (prop_reply->format == 32) {
            xcb_atom_t *v = xcb_get_property_value(prop_reply);
            for (unsigned int i = 0; i < prop_reply->value_len; i++)
                DEBUGP("%d : %d\n", i, v[0]);
            setfullscreen(c, (v[0] == netatoms[NET_FULLSCREEN]));
        }
        free(prop_reply);
    }

    /** information for stdout **/
    DEBUGP("transient: %d\n", c->istransient);
    DEBUGP("floating:  %d\n", c->isfloating);

    if (cd != newdsk)
        select_desktop(cd);
    if (cd == newdsk) {
        tile();
        if (show)
            xcb_map_window(dis, c->win);
        update_current(c);
    } else if (follow) {
        change_desktop(&(Arg){.i = newdsk});
        update_current(c);
    }
    grabbuttons(c);

    desktopinfo();

    if (c->isfloating && AUTOCENTER)
        centerwindow();
}

/* maximize the current window, or if we are maximized, tile() */
void maximize()
{
    xcb_get_geometry_reply_t *r;
    int hh, cy;

    if (!current)
        return;

    hh = wh + (showpanel ? 0 : PANEL_HEIGHT);
    cy = (TOP_PANEL && showpanel ? PANEL_HEIGHT : 0);

    /* TODO: save floating geo before maximizing to reinstate floating ? */
    /* if we float, reinstate tiling layout to exit maximize */
    if (current->isfloating)
        switch_mode(&(Arg){.i = mode});

    /* check if we are already maximized, using actual window size to check */
    r = xcb_get_geometry_reply(dis, xcb_get_geometry(dis, current->win), NULL);
    if (r->width == ww - 2 * gaps && r->height == hh - 2 * gaps) {
        tile();
        return;
    }

    xcb_move_resize(dis, current->win, gaps, cy + gaps,
                    ww - 2 * gaps, hh - 2 * gaps);
}

/* push the current client down the miniq and minimize the window */
void minimize()
{
    filo *tmp, *new;

    if (!current)
        return;

    tmp = miniq[current_desktop];
    while (tmp->next)
        tmp = tmp->next;

    /* we always have have an empty filo at the end of the miniq */
    new = calloc(1, sizeof(filo));
    if (!new)
        return;

    tmp->c = current;
    tmp->next = new;

    tmp->c->isminimized = true;
    xcb_move(dis, tmp->c->win, -2 * ww, 0);

    client *t = head;
    while (t->next) {
        t = t->next;
        if (!t->isminimized)
            break;
    }
    if (t)
        update_current(t);

    /* if needed and possible, swap to a new master */
    if (current == head && t)
        swap_master();

    tile();
}

/* grab the pointer and get it's current position
 * all pointer movement events will be reported until it's ungrabbed
 * until the mouse button has not been released,
 * grab the interesting events - button press/release and pointer motion
 * and on on pointer movement resize or move the window under the curson.
 * if the received event is a map request or a configure request call the
 * appropriate handler, and stop listening for other events.
 * Ungrab the poitner and event handling is passed back to run() function.
 * Once a window has been moved or resized, it's marked as floating. */
void mousemotion(const Arg *arg)
{
    xcb_get_geometry_reply_t  *geometry;
    xcb_query_pointer_reply_t *pointer;
    xcb_grab_pointer_reply_t  *grab_reply;
    int mx, my, winx, winy, winw, winh, xw, yh;

    if (!current)
        return;
    geometry = xcb_get_geometry_reply(dis, xcb_get_geometry(dis, current->win),
                                      NULL); /* TODO: error handling */
    if (geometry) {
        winx = geometry->x;     winy = geometry->y;
        winw = geometry->width; winh = geometry->height;
        free(geometry);
    } else {
        return;
    }

    pointer = xcb_query_pointer_reply(dis,
                                      xcb_query_pointer(dis, screen->root), 0);
    if (!pointer)
        return;
    mx = pointer->root_x;
    my = pointer->root_y;

    grab_reply = xcb_grab_pointer_reply(dis, xcb_grab_pointer(dis, 0,
        screen->root,
        BUTTONMASK|XCB_EVENT_MASK_BUTTON_MOTION|XCB_EVENT_MASK_POINTER_MOTION,
        XCB_GRAB_MODE_ASYNC, XCB_GRAB_MODE_ASYNC, XCB_NONE, XCB_NONE,
        XCB_CURRENT_TIME), NULL);

    if (!grab_reply || grab_reply->status != XCB_GRAB_STATUS_SUCCESS)
        return;

    if (current->isfullscrn)
        setfullscreen(current, False);
    if (!current->isfloating)
        float_client(current);
    tile();
    update_current(current);

    xcb_generic_event_t *e = NULL;
    xcb_motion_notify_event_t *ev = NULL;
    bool ungrab = false;
    do {
        if (e)
            free(e);
            xcb_flush(dis);
        while (!(e = xcb_wait_for_event(dis)))
            xcb_flush(dis);
        switch (e->response_type & ~0x80) {
            case XCB_CONFIGURE_REQUEST: case XCB_MAP_REQUEST:
                events[e->response_type & ~0x80](e);
                break;
            case XCB_MOTION_NOTIFY:
                ev = (xcb_motion_notify_event_t *)e;
                xw = (arg->i == MOVE ? winx : winw) + ev->root_x - mx;
                yh = (arg->i == MOVE ? winy : winh) + ev->root_y - my;
                if (arg->i == RESIZE) xcb_resize(dis, current->win,
                                      xw > MINWSZ ? xw : winw,
                                      yh > MINWSZ ? yh : winh);
                else if (arg->i == MOVE) xcb_move(dis, current->win, xw, yh);
                xcb_flush(dis);
                break;
            case XCB_KEY_PRESS:
            case XCB_KEY_RELEASE:
            case XCB_BUTTON_PRESS:
            case XCB_BUTTON_RELEASE:
                ungrab = true;
        }
    } while (!ungrab && current);
    DEBUG("xcb: ungrab");
    xcb_ungrab_pointer(dis, XCB_CURRENT_TIME);
}

/* each window should cover all the available screen space */
void monocle(int hh, int cy)
{
    for (client *c = head; c; c = c->next)
        if (!ISFFTM(c))
            xcb_move_resize(dis, c->win, gaps, cy + gaps,
                            ww - 2 * gaps, hh - 2 * gaps);
}

/* move the current client, to current->next
 * and current->next to current client's position */
void move_down()
{
    /* p is previous, c is current, n is next, if current is head n is last */
    client *p = NULL, *n = (current->next) ? current->next : head;
    if (!(p = prev_client(current)))
        return;
    /*
     * if c is head, swapping with n should update head to n
     * [c]->[n]->..  ==>  [n]->[c]->..
     *  ^head              ^head
     *
     * else there is a previous client and p->next should be what's after c
     * ..->[p]->[c]->[n]->..  ==>  ..->[p]->[n]->[c]->..
     */
    if (current == head)
        head = n;
    else
        p->next = current->next;
    /*
     * if c is the last client, c will be the current head
     * [n]->..->[p]->[c]->NULL  ==>  [c]->[n]->..->[p]->NULL
     *  ^head                         ^head
     * else c will take the place of n, so c-next will be n->next
     * ..->[p]->[c]->[n]->..  ==>  ..->[p]->[n]->[c]->..
     */
    current->next = (current->next) ? n->next : n;
    /*
     * if c was swapped with n then they now point to the same ->next.
     * n->next should be c
     * ..->[p]->[c]->[n]->..  ==>  ..->[p]->[n]->..  ==>  ..->[p]->[n]->[c]->..
     *                                        [c]-^
     *
     * else c is the last client and n is head,
     * so c will be move to be head, no need to update n->next
     * [n]->..->[p]->[c]->NULL  ==>  [c]->[n]->..->[p]->NULL
     *  ^head                         ^head
     */
    if (current->next == n->next)
        n->next = current;
    else
        head = current;
    tile();
}

/* move the current client, to the previous from current and
 * the previous from  current to current client's position */
void move_up()
{
    client *pp = NULL, *p;
    /* p is previous from current or last if current is head */
    if (!(p = prev_client(current)))
        return;
    /* pp is previous from p, or null if current is head and thus p is last */
    if (p->next)
        for (pp = head; pp && pp->next != p; pp = pp->next);
    /*
     * if p has a previous client then the next client should be current
     * (current is c)
     * ..->[pp]->[p]->[c]->..  ==>  ..->[pp]->[c]->[p]->..
     *
     * if p doesn't have a previous client, then p might be head, so head must
     * change to c
     * [p]->[c]->..  ==>  [c]->[p]->..
     *  ^head              ^head
     * if p is not head, then c is head (and p is last), so the new head is
     * next of c
     * [c]->[n]->..->[p]->NULL  ==>  [n]->..->[p]->[c]->NULL
     *  ^head         ^last           ^head         ^last
     */
    if (pp)
        pp->next = current;
    else
        head = (current == head) ? current->next : current;
    /*
     * next of p should be next of c
     * ..->[pp]->[p]->[c]->[n]->..  ==>  ..->[pp]->[c]->[p]->[n]->..
     * except if c was head (now c->next is head), so next of p should be c
     * [c]->[n]->..->[p]->NULL  ==>  [n]->..->[p]->[c]->NULL
     *  ^head         ^last           ^head         ^last
     */
    p->next = (current->next == head) ? current : current->next;
    /*
     * next of c should be p
     * ..->[pp]->[p]->[c]->[n]->..  ==>  ..->[pp]->[c]->[p]->[n]->..
     * except if c was head (now c->next is head), so c is must be last
     * [c]->[n]->..->[p]->NULL  ==>  [n]->..->[p]->[c]->NULL
     *  ^head         ^last           ^head         ^last
     */
    current->next = (current->next == head) ? NULL : p;
    tile();
}

/* cyclic focus the next window
 * if the window is the last on stack, focus head */
void next_win()
{
    client *t = current;

    if (!current || !head->next)
        return;

    while (1) {
        if (!t->next)
            t = head;
        else
            t = t->next;
        if (!t->isminimized)
            break;
        if (t == current)
            break;
    }

    prevfocus = current;
    update_current(t);
}

/* get the previous client from the given
 * if no such client, return NULL */
client *prev_client(client *c)
{
    if (!c || !head->next)
        return NULL;
    client *p;
    for (p = head; p->next && p->next != c; p = p->next);
    return p;
}

/* cyclic focus the previous window
 * if the window is the head, focus the last stack window */
void prev_win()
{
    client *t = current;

    if (!current || !head->next)
        return;

    while (1) {
        t = prev_client(t);
        if (!t->isminimized)
            break;
        if (t == current)
            break;
    }

    prevfocus = current;
    update_current(t);
}

/* property notify is called when one of the window's properties
 * is changed, such as an urgent hint is received
 */
void propertynotify(xcb_generic_event_t *e)
{
    xcb_property_notify_event_t *ev = (xcb_property_notify_event_t *)e;
    xcb_icccm_wm_hints_t wmh;
    client *c;

    DEBUG("xcb: property notify");
    c = wintoclient(ev->window);
    if (!c || ev->atom != XCB_ICCCM_WM_ALL_HINTS)
        return;
    DEBUG("xcb: got hint!");
    if (xcb_icccm_get_wm_hints_reply(dis,
                                     xcb_icccm_get_wm_hints(dis, ev->window),
                                                            &wmh, NULL))
                                     /* TODO: error handling */
        c->isurgent = c != current &&
                           (wmh.flags & XCB_ICCCM_WM_HINT_X_URGENCY);
    desktopinfo();
}

/* to quit just stop receiving events
 * run() is stopped and control is back to main()
 */
void quit(const Arg *arg)
{
    retval = arg->i;
    running = false;
}

/* remove the specified client
 *
 * note, the removing client can be on any desktop,
 * we must return back to the current focused desktop.
 * if c was the previously focused, prevfocus must be updated
 * else if c was the current one, current must be updated. */
void removeclient(client *c)
{
    client **p = NULL;
    int nd = 0, cd = current_desktop;

    for (bool found = false; nd < DESKTOPS && !found; nd++)
        for (select_desktop(nd), p = &head; *p && !(found = *p == c);
             p = &(*p)->next);
    *p = c->next;
    if (c == prevfocus)
        prevfocus = prev_client(current);
    if (c == current || !head->next)
        update_current(prevfocus);
    free(c);
    c = NULL;
    if (cd == nd - 1)
        tile();
    else
        select_desktop(cd);
}

/* resize the master window - check for boundary size limits
 * the size of a window can't be less than MINWSZ
 */
void resize_master(const Arg *arg)
{
    int msz = (mode == BSTACK ? wh : ww) * MASTER_SIZE + master_size + arg->i;

    if (msz < MINWSZ || (mode == BSTACK ? wh : ww) - msz < MINWSZ)
        return;
    master_size += arg->i;
    tile();
}

/* resize the first stack window - no boundary checks */
void resize_stack(const Arg *arg)
{
    growth += arg->i;
    tile();
}

/*
 * resize floating windows in x-dimension (and float them if not already)
 */
void resize_x(const Arg *arg)
{
    xcb_get_geometry_reply_t *r;

    if (!arg->i || !current)
        return;

    if (!current->isfloating) {
        float_client(current);
        tile();
    }

    r = xcb_get_geometry_reply(dis, xcb_get_geometry(dis, current->win), NULL);

    if (r->width + arg->i < MINWSZ || r->width + arg->i <= 0)
        return;

    r->width += arg->i;
    xcb_move_resize(dis, current->win, r->x, r->y, r->width, r->height);
}

/*
 * resize floating windows in y-dimension (and float them if not already)
 */
void resize_y(const Arg *arg)
{
    xcb_get_geometry_reply_t *r;

    if (!arg->i || !current)
        return;

    if (!current->isfloating) {
        float_client(current);
        tile();
    }

    r = xcb_get_geometry_reply(dis, xcb_get_geometry(dis, current->win), NULL);

    if (r->height + arg->i < MINWSZ || r->height + arg->i <= 0)
        return;

    r->height += arg->i;
    xcb_move_resize(dis, current->win, r->x, r->y, r->width, r->height);
}

/* get the last client from the current miniq and restore it */
void restore()
{
    filo *tmp;

    if (!miniq[current_desktop]->c)
        return;

    /* find the last occupied filo, before the free one */
    tmp = miniq[current_desktop];
    while (tmp->next) {
        if (!tmp->next->next)
            break;
        tmp = tmp->next;
    }

    free(tmp->next);
    tmp->next = NULL;
    tmp->c->isminimized = false;

    /*
     * if our window is floating, center it to move it back onto the visible
     * screen, TODO: save geometry in some way to restore it where it was
     * before minimizing, TODO: fix it to use centerwindow() instead of copying
     * half of it
     */
    if (tmp->c->isfloating) {
        xcb_get_geometry_reply_t *wa;
        wa = xcb_get_geometry_reply(dis, xcb_get_geometry(dis, tmp->c->win),
                                    NULL);
        xcb_raise_window(dis, tmp->c->win);
        xcb_move(dis, tmp->c->win, (ww - wa->width) / 2, (wh - wa->height) / 2);
    }

    tile();
    update_current(tmp->c);
    tmp->c = NULL;
}

/* jump and focus the next or previous desktop */
void rotate(const Arg *arg)
{
    change_desktop(&(Arg)
                   {.i = (DESKTOPS + current_desktop + arg->i) % DESKTOPS});
}

/* jump and focus the next or previous desktop that has clients */
void rotate_filled(const Arg *arg)
{
    int n = arg->i;

    while (n < DESKTOPS && !desktops[(DESKTOPS + current_desktop + n) %
                                     DESKTOPS].head)
        (n += arg->i);
    change_desktop(&(Arg){.i = (DESKTOPS + current_desktop + n) % DESKTOPS});
}

/*
 * main event loop - on receival of an event call the appropriate event
 * handler
 */
void run(void)
{
    xcb_generic_event_t *ev;

    while(running) {
        xcb_flush(dis);
        if (xcb_connection_has_error(dis))
            err(EXIT_FAILURE, "error: X11 connection got interrupted\n");
        if ((ev = xcb_wait_for_event(dis))) {
            if (events[ev->response_type & ~0x80]) {
                events[ev->response_type & ~0x80](ev);
            } else {
                DEBUGP("xcb: unimplented event: %d\n",
                       ev->response_type & ~0x80);
            }
            free(ev);
        }
    }
}

/* save specified desktop's properties */
void save_desktop(int i)
{
    if (i < 0 || i >= DESKTOPS)
        return;
    desktops[i].master_size = master_size;
    desktops[i].mode        = mode;
    desktops[i].growth      = growth;
    desktops[i].head        = head;
    desktops[i].current     = current;
    desktops[i].showpanel   = showpanel;
    desktops[i].prevfocus   = prevfocus;
    desktops[i].gaps        = gaps;
    desktops[i].invert = invert;
}

/* set the specified desktop's properties */
void select_desktop(int i)
{
    if (i < 0 || i >= DESKTOPS)
        return;
    save_desktop(current_desktop);
    master_size     = desktops[i].master_size;
    mode            = desktops[i].mode;
    growth          = desktops[i].growth;
    head            = desktops[i].head;
    current         = desktops[i].current;
    showpanel       = desktops[i].showpanel;
    prevfocus       = desktops[i].prevfocus;
    gaps            = desktops[i].gaps;
    invert     = desktops[i].invert;
    current_desktop = i;
}

/* set or unset fullscreen state of client */
void setfullscreen(client *c, bool fullscrn)
{
    DEBUGP("xcb: set fullscreen: %d\n", fullscrn);
    long data[] = { fullscrn ? netatoms[NET_FULLSCREEN] : XCB_NONE };

    if (fullscrn != c->isfullscrn)
        xcb_change_property(dis, XCB_PROP_MODE_REPLACE,
                            c->win, netatoms[NET_WM_STATE], XCB_ATOM_ATOM, 32,
                            fullscrn, data);
    if ((c->isfullscrn = fullscrn))
        xcb_move_resize(dis, c->win, 0, 0, ww, wh + PANEL_HEIGHT);
    xcb_border_width(dis, c->win,
                     (!head->next ||
                      c->isfullscrn ||
                      (mode == MONOCLE && !ISFFTM(c) && !MONOCLE_BORDERS)
                     ) ? 0:borders);
    update_current(c);
}

/* get numlock modifier using xcb */
int setup_keyboard(void)
{
    xcb_get_modifier_mapping_reply_t *reply;
    xcb_keycode_t                    *modmap;
    xcb_keycode_t                    *numlock;

    reply = xcb_get_modifier_mapping_reply(dis,
                            xcb_get_modifier_mapping_unchecked(dis), NULL);
                            /* TODO: error checking */
    if (!reply)
        return -1;

    modmap = xcb_get_modifier_mapping_keycodes(reply);
    if (!modmap)
        return -1;

    numlock = xcb_get_keycodes(XK_Num_Lock);
    for (unsigned int i = 0; i < 8; i++)
       for (unsigned int j = 0; j < reply->keycodes_per_modifier; j++) {
            xcb_keycode_t keycode = modmap[i * reply->keycodes_per_modifier +
                                           j];
            if (keycode == XCB_NO_SYMBOL)
                continue;
            for (unsigned int n = 0; numlock[n] != XCB_NO_SYMBOL; n++)
                if (numlock[n] == keycode) {
                    DEBUGP("xcb: found num-lock %d\n", 1 << i);
                    numlockmask = 1 << i;
                    break;
                }
        }

    return 0;
}

/* set initial values
 * root window - screen height/width - atoms - xerror handler
 * set masks for reporting events handled by the wm
 * and propagate the suported net atoms
 */
int setup(int default_screen)
{
    xcb_intern_atom_cookie_t *cookie;

    sigchld();
    screen = xcb_screen_of_display(dis, default_screen);
    if (!screen)
        err(EXIT_FAILURE, "error: cannot aquire screen\n");

    ww = screen->width_in_pixels;
    wh = screen->height_in_pixels - PANEL_HEIGHT;
    borders = BORDER_WIDTH;
    gaps = USELESSGAP;
    for (unsigned int i = 0; i < DESKTOPS; i++) {
        desktops[i].gaps = USELESSGAP;
        save_desktop(i);
        miniq[i] = calloc(1, sizeof(struct filo));
        if (!miniq[i])
            err(EXIT_FAILURE, "error: cannot allocate miniq\n");
    }

    win_focus   = getcolor(FOCUS);
    win_unfocus = getcolor(UNFOCUS);

    /* setup keyboard */
    if (setup_keyboard() == -1)
        err(EXIT_FAILURE, "error: failed to setup keyboard\n");

    /* set up atoms for dialog/notification windows */
    xcb_get_atoms(WM_ATOM_NAME, wmatoms, WM_COUNT);
    xcb_get_atoms(NET_ATOM_NAME, netatoms, NET_COUNT);

    /* check if another wm is running */
    if (xcb_checkotherwm())
        err(EXIT_FAILURE, "error: other wm is running\n");

    /* initialize apprule regexes */
    for (unsigned int i = 0; i < LENGTH(rules); i++)
        if (regcomp(&appruleregex[i], rules[i].class, 0))
            err(EXIT_FAILURE, "error: failed to compile apprule regexes\n");

    /* initialize EWMH */
    ewmh = calloc(1, sizeof(xcb_ewmh_connection_t));
    if (!ewmh)
        err(EXIT_FAILURE, "error: failed to set ewmh atoms\n");
    cookie = xcb_ewmh_init_atoms(dis, ewmh);
    xcb_ewmh_init_atoms_replies(ewmh, cookie, (void *)0);

    /* set EWMH atoms */
    xcb_atom_t net_atoms[] = { ewmh->_NET_SUPPORTED,
                               ewmh->_NET_WM_STATE_FULLSCREEN,
                               ewmh->_NET_WM_STATE,
                               ewmh->_NET_SUPPORTING_WM_CHECK,
                               ewmh->_NET_ACTIVE_WINDOW,
                               ewmh->_NET_NUMBER_OF_DESKTOPS,
                               ewmh->_NET_CURRENT_DESKTOP,
                               ewmh->_NET_DESKTOP_GEOMETRY,
                               ewmh->_NET_DESKTOP_VIEWPORT,
                               ewmh->_NET_WORKAREA,
                               ewmh->_NET_SHOWING_DESKTOP,
                               ewmh->_NET_CLOSE_WINDOW,
                               ewmh->_NET_WM_WINDOW_TYPE };

    xcb_ewmh_coordinates_t viewports[2] = {{ 0, 0 }};
    /* TODO: calculate workarea properly by substracting optional panel space */
    xcb_ewmh_geometry_t workarea[2] = {{ 0, 0, ww, wh }};

    xcb_ewmh_set_supported(ewmh, default_screen, NET_COUNT, net_atoms);
    xcb_ewmh_set_supporting_wm_check(ewmh, default_screen, screen->root);
    xcb_ewmh_set_number_of_desktops(ewmh, default_screen, DESKTOPS);
    xcb_ewmh_set_current_desktop(ewmh, default_screen, DEFAULT_DESKTOP);
    xcb_ewmh_set_desktop_geometry(ewmh, default_screen, ww, wh);
    xcb_ewmh_set_desktop_viewport(ewmh, default_screen, 1, viewports);
    xcb_ewmh_set_workarea(ewmh, default_screen, 1, workarea);
    xcb_ewmh_set_showing_desktop(ewmh, default_screen, 0);

    xcb_change_property(dis, XCB_PROP_MODE_REPLACE, screen->root,
                        netatoms[NET_SUPPORTED], XCB_ATOM_ATOM, 32, NET_COUNT,
                        netatoms);
    grabkeys();

    /* set events */
    for (unsigned int i = 0; i < XCB_NO_OPERATION; i++)
        events[i] = NULL;
    events[XCB_BUTTON_PRESS]        = buttonpress;
    events[XCB_CLIENT_MESSAGE]      = clientmessage;
    events[XCB_CONFIGURE_REQUEST]   = configurerequest;
    events[XCB_DESTROY_NOTIFY]      = destroynotify;
    events[XCB_ENTER_NOTIFY]        = enternotify;
    events[XCB_KEY_PRESS]           = keypress;
    events[XCB_MAP_REQUEST]         = maprequest;
    events[XCB_PROPERTY_NOTIFY]     = propertynotify;
    events[XCB_UNMAP_NOTIFY]        = unmapnotify;

    /* grab existing windows */
    xcb_get_window_attributes_reply_t *attr;
    xcb_query_tree_reply_t *reply = xcb_query_tree_reply(dis,
                                        xcb_query_tree(dis, screen->root), 0);
    if (reply) {
        int len = xcb_query_tree_children_length(reply);
        xcb_window_t *children = xcb_query_tree_children(reply);
        for (int i = 0; i < len; i++) {
            attr = xcb_get_window_attributes_reply(dis,
                            xcb_get_window_attributes(dis, children[i]), NULL);
            if (!attr)
                continue;
            /* ignore windows in override redirect mode as we won't see them */
            if (!attr->override_redirect &&
                attr->map_state == XCB_MAP_STATE_VIEWABLE) {
                addwindow(children[i]);
                grabbuttons(wintoclient(children[i]));
            }
        }
    }

    change_desktop(&(Arg){.i = DEFAULT_DESKTOP});
    switch_mode(&(Arg){.i = DEFAULT_MODE});

    /* open the scratchpad terminal if enabled */
    if (USE_SCRATCHPAD)
        spawn(&(Arg){.com = scrpcmd});

    return 0;
}

/*
 * toggle visibility of all windows in all desktops
 */
void showhide(void)
{
    if ((show = !show)) {
        tile();
        if (show)
            for (client *c = desktops[current_desktop].head; c; c = c->next)
                xcb_map_window(dis, c->win);
        xcb_ewmh_set_showing_desktop(ewmh, default_screen, 1);
    } else {
        for (client *c = desktops[current_desktop].head; c; c = c->next)
            xcb_move(dis, c->win, -2 * ww, 0);
        xcb_ewmh_set_showing_desktop(ewmh, default_screen, 0);
    }
}

void sigchld()
{
    if (signal(SIGCHLD, sigchld) == SIG_ERR)
        err(EXIT_FAILURE, "cannot install SIGCHLD handler");
    while (0 < waitpid(-1, NULL, WNOHANG));
}

/* execute a command, save the child pid if we start the scratchpad */
void spawn(const Arg *arg)
{
    if (fork()) {
        return;
    }
    if (dis)
        close(screen->root);
    setsid();
    execvp((char *)arg->com[0], (char **)arg->com);
    fprintf(stderr, "error: execvp %s", (char *)arg->com[0]);
    perror(" failed"); /* also prints the err msg */
    exit(EXIT_SUCCESS);
}

/* arrange windows in normal or bottom stack tile */
void stack(int hh, int cy)
{
    client *c = NULL, *t = NULL; bool b = mode == BSTACK;
    int n = 0, d = 0, z = b ? ww : hh,
        ma = (mode == BSTACK ? wh : ww) * MASTER_SIZE + master_size;

    /* count stack windows and grab first non-floating, non-fullscreen window */
    for (t = head; t; t = t->next) {
        if (!ISFFTM(t)) {
            if (c)
                ++n;
            else
                c = t;
        }
    }

    /*
     * if there is only one window, it should cover the available screen space
     * if there is only one stack window (n == 1) then we don't care about
     * growth if more than one stack windows (n > 1) on screen then adjustments
     * may be needed
     *   - d is the num of pixels than remain when spliting
     *   the available width/height to the number of windows
     *   - z is the clients' height/width
     *
     *      ----------  -.    --------------------.
     *      |   |----| --|--> growth               `}--> first client will get
     *      |   |    |   |                          |    (z+d) height/width
     *      |   |----|   }--> screen height - hh  --'
     *      |   |    | }-|--> client height - z
     *      ----------  -'
     *
     *     ->  piece of art by c00kiemon5ter o.O om nom nom nom nom
     *
     *     what we do is, remove the growth from the screen height   : (z -
     *     growth) and then divide that space with the windows on the stack  :
     *     (z - growth)/n so all windows have equal height/width (z)
     *     : growth is left out and will later be added to the first's client
     *     height/width before that, there will be cases when the num of
     *     windows is not perfectly divided with then available screen
     *     height/width (ie 100px scr. height, and 3 windows) so we get that
     *     remaining space and merge growth to it (d) : (z - growth) % n +
     *     growth finally we know each client's height, and how many pixels
     *     should be added to the first stack window so that it satisfies
     *     growth, and doesn't create gaps
     *     on the bottom of the screen.
     */
    if (!c) {
        return;
    } else if (!n) {
        xcb_move_resize(dis, c->win, gaps, cy + gaps,
                        ww - 2 * (borders + gaps),
                        hh - 2 * (borders + gaps));
        return;
    } else if (n > 1) {
        d = (z - growth) % n + growth; z = (z - growth) / n;
    }

    /* tile the first non-floating, non-fullscreen window to cover the master area */
    if (b)
        xcb_move_resize(dis, c->win, gaps,
                        invert ? (cy + hh - ma + gaps) : (cy + gaps),
                        ww - 2 * (borders + gaps),
                        ma - 2 * (borders + gaps));
    else
        xcb_move_resize(dis, c->win, invert ? (ww - ma + gaps) : gaps,
                        cy + gaps,
                        ma - 2 * (borders + gaps),
                        hh - 2 * (borders + gaps));

    /* tile the next non-floating, non-fullscreen (first) stack window with growth|d */
    for (c = c->next; c && ISFFTM(c); c = c->next);
    int cx = b ? 0 : (invert ? gaps : ma),
        cw = (b ? hh : ww) - 2 * borders - ma - gaps,
        ch = z - 2 * borders - gaps;
    if (b)
        xcb_move_resize(dis, c->win, cx += gaps, cy += invert ? gaps : ma,
                        ch - gaps + d, cw);
    else
        xcb_move_resize(dis, c->win, cx, cy += gaps, cw, ch - gaps + d);

    /* tile the rest of the non-floating, non-fullscreen stack windows */
    for (b ? (cx += z + d - gaps) : (cy += z + d - gaps),
         c = c->next; c; c = c->next) {
        if (ISFFTM(c))
            continue;
        if (b) {
            xcb_move_resize(dis, c->win, cx, cy, ch, cw); cx += z;
        } else {
            xcb_move_resize(dis, c->win, cx, cy, cw, ch); cy += z;
        }
    }
}

/* swap master window with current or
 * if current is head swap with next
 * if current is not head, then head
 * is behind us, so move_up until we
 * are the head */
void swap_master()
{
    if (!current || !head->next)
        return;
    if (current == head)
        move_down();
    else
        while (current != head)
            move_up();
    update_current(head);
}

/* switch the tiling mode and reset all floating windows */
void switch_mode(const Arg *arg)
{
    if (!show)
        showhide();
    if (mode == arg->i)
        for (client *c = head; c; c = c->next)
            unfloat_client(c);
    mode = arg->i;
    tile();
    update_current(current);
    desktopinfo();
}

/* tile all windows of current desktop - call the handler tiling function */
void tile(void)
{
    desktopinfo();
    if (!head)
        return; /* nothing to arange */
    layout[head->next ? mode : MONOCLE](wh + (showpanel ? 0 : PANEL_HEIGHT),
                                (TOP_PANEL && showpanel ? PANEL_HEIGHT : 0));
}

/* reset the active window from floating to tiling, if not already */
void tilemize()
{
    if (!current->isfloating)
        return;
    unfloat_client(current);
    update_current(current);
}

/* toggle visibility state of the panel */
void togglepanel()
{
    showpanel = !showpanel;
    tile();
}

<<<<<<< HEAD
/* tile a floating client and save its size for re-floating */
void unfloat_client(client *c)
{
    xcb_get_geometry_reply_t *r;

    if (!c)
        return;

    c->isfloating = false;

    r = xcb_get_geometry_reply(dis, xcb_get_geometry(dis, c->win), NULL);
    c->dim[0] = r->width;
    c->dim[1] = r->height;
=======
/* toggle the scratchpad terminal */
void togglescratchpad()
{
    if (!USE_SCRATCHPAD) {
        return;
    } else if (!scrpd) {
        scrpd = NULL;
        return;
    }

    showscratchpad = !showscratchpad;

    if (showscratchpad) {
        xcb_get_geometry_reply_t *wa;

        wa = xcb_get_geometry_reply(dis, xcb_get_geometry(dis, scrpd->win),
                                    NULL);
        xcb_move(dis, scrpd->win, (ww - wa->width) / 2, (wh - wa->height) / 2);
        update_current(scrpd);
        xcb_raise_window(dis, scrpd->win);
    } else {
        xcb_move(dis, scrpd->win, -2 * ww, 0);
        update_current(head);
    }
>>>>>>> f169ef65
}

/* windows that request to unmap should lose their
 * client, so no invisible windows exist on screen
 */
void unmapnotify(xcb_generic_event_t *e)
{
    xcb_unmap_notify_event_t *ev = (xcb_unmap_notify_event_t *)e;
    client *c = wintoclient(ev->window);
    if (c && ev->event != screen->root)
        removeclient(c);
    desktopinfo();
}

/*
 * highlight borders and set active window and input focus
 * if given current is NULL then delete the active window property
 *
 * stack order by client properties, top to bottom:
 *  - current when floating or transient
 *  - floating or trancient windows
 *  - current when tiled
 *  - current when fullscreen
 *  - fullscreen windows
 *  - tiled windows
 *
 * a window should have borders in any case, except if
 *  - the window is the only window on screen
 *  - the window is fullscreen
 *  - the mode is MONOCLE and the window is not floating or transient
 *    and MONOCLE_BORDERS is set to false
 */
void update_current(client *c)
{
    if (!head) {
        xcb_delete_property(dis, screen->root, netatoms[NET_ACTIVE]);
        current = prevfocus = NULL;
        return;
    } else if (c == prevfocus) {
        prevfocus = prev_client(current = prevfocus ? prevfocus : head);
    } else if (c != current) {
        prevfocus = current; current = c;
    }

    /* num of n:all fl:fullscreen ft:floating/transient windows */
    int n = 0, fl = 0, ft = 0;
    for (c = head; c; c = c->next, ++n)
        if (ISFFTM(c)) {
            fl++;
            if (!c->isfullscrn)
                ft++;
        }
    xcb_window_t w[n];
    w[(current->isfloating || current->istransient) ? 0 : ft] = current->win;
    for (fl += (!ISFFTM(current)) ? 1 : 0, c = head; c; c = c->next) {
        xcb_change_window_attributes(dis, c->win, XCB_CW_BORDER_PIXEL,
                                (c == current ? &win_focus : &win_unfocus));
        xcb_border_width(dis, c->win,
                         (!head->next ||
                          c->isfullscrn ||
                          ( mode == MONOCLE && !ISFFTM(c) && !MONOCLE_BORDERS)
                          ) ? 0 : borders);
        /*
         * if (CLICK_TO_FOCUS) xcb_grab_button(dis, 1, c->win,
         *     XCB_EVENT_MASK_BUTTON_PRESS, XCB_GRAB_MODE_ASYNC,
         *     XCB_GRAB_MODE_ASYNC, screen->root, XCB_NONE, XCB_BUTTON_INDEX_1,
         *     XCB_BUTTON_MASK_ANY);
         */
        if (c != current)
            w[c->isfullscrn ? --fl : (ISFFTM(c)) ? --ft : --n] = c->win;
    }

    /* restack */
    if (!current->isfloating)
        for (ft = 0; ft <= n; ++ft)
            xcb_raise_window(dis, w[n-ft]);
    else
        xcb_raise_window(dis, current->win);

    if (USE_SCRATCHPAD && showscratchpad && scrpd)
        xcb_raise_window(dis, scrpd->win);

    xcb_change_property(dis, XCB_PROP_MODE_REPLACE, screen->root,
                        netatoms[NET_ACTIVE], XCB_ATOM_WINDOW, 32, 1,
                        &current->win);
    xcb_set_input_focus(dis, XCB_INPUT_FOCUS_POINTER_ROOT, current->win,
                        XCB_CURRENT_TIME);
    /* if (CLICK_TO_FOCUS) xcb_ungrab_button(dis, XCB_BUTTON_INDEX_1, XCB_NONE,
    *                                        current->win); */
    tile();
}

/* find to which client the given window belongs to */
client *wintoclient(xcb_window_t w)
{
    client *c = NULL;
    int d = 0, cd = current_desktop;
    for (bool found = false; d < DESKTOPS && !found; ++d)
        for (select_desktop(d), c = head; c && !(found = (w == c->win));
             c = c->next);
    if (cd != d-1)
        select_desktop(cd);
    return c;
}

int main(int argc, char *argv[])
{
    if (argc == 2 && argv[1][0] == '-') switch (argv[1][1]) {
        case 'v':
            errx(EXIT_SUCCESS,
            "%s - by sulami (thanks to c00kiemon5ter and Cloudef)",
            VERSION);
        case 'h':
            errx(EXIT_SUCCESS, "%s", USAGE);
        default:
            errx(EXIT_FAILURE, "%s", USAGE);
    } else if (argc != 1) {
        errx(EXIT_FAILURE, "%s", USAGE);
    }
    if (xcb_connection_has_error((dis = xcb_connect(NULL, &default_screen))))
        errx(EXIT_FAILURE, "error: cannot open display\n");
    if (setup(default_screen) != -1) {
        desktopinfo(); /* zero out every desktop on (re)start */
        run();
    }
    cleanup();
    xcb_disconnect(dis);
    return retval;
}

/* vim: set ts=4 sw=4 expandtab :*/
<|MERGE_RESOLUTION|>--- conflicted
+++ resolved
@@ -234,11 +234,8 @@
 static void tile(void);
 static void tilemize();
 static void togglepanel();
-<<<<<<< HEAD
 static void unfloat_client(client *c);
-=======
 static void togglescratchpad();
->>>>>>> f169ef65
 static void update_current(client *c);
 static void unmapnotify(xcb_generic_event_t *e);
 static client *wintoclient(xcb_window_t w);
@@ -739,13 +736,8 @@
         fprintf(stdout, "%d:%d:%d:%d:%d ", d, n, mode, current_desktop == cd,
                 urgent);
         if (d + 1 == DESKTOPS)
-<<<<<<< HEAD
-            fprintf(stdout,"%s\n", OUTPUT_TITLE && current && wtitle.strings_len
-                    ? wtitle.strings : "");
-=======
             fprintf(stdout, "%s\n", current && OUTPUT_TITLE && wtitle.strings ?
                     wtitle.strings : "");
->>>>>>> f169ef65
     }
     fflush(stdout);
     if (cd != d - 1)
@@ -2112,9 +2104,8 @@
 /* execute a command, save the child pid if we start the scratchpad */
 void spawn(const Arg *arg)
 {
-    if (fork()) {
-        return;
-    }
+    if (fork())
+        return;
     if (dis)
         close(screen->root);
     setsid();
@@ -2276,21 +2267,6 @@
     tile();
 }
 
-<<<<<<< HEAD
-/* tile a floating client and save its size for re-floating */
-void unfloat_client(client *c)
-{
-    xcb_get_geometry_reply_t *r;
-
-    if (!c)
-        return;
-
-    c->isfloating = false;
-
-    r = xcb_get_geometry_reply(dis, xcb_get_geometry(dis, c->win), NULL);
-    c->dim[0] = r->width;
-    c->dim[1] = r->height;
-=======
 /* toggle the scratchpad terminal */
 void togglescratchpad()
 {
@@ -2315,7 +2291,21 @@
         xcb_move(dis, scrpd->win, -2 * ww, 0);
         update_current(head);
     }
->>>>>>> f169ef65
+}
+
+/* tile a floating client and save its size for re-floating */
+void unfloat_client(client *c)
+{
+    xcb_get_geometry_reply_t *r;
+
+    if (!c)
+        return;
+
+    c->isfloating = false;
+
+    r = xcb_get_geometry_reply(dis, xcb_get_geometry(dis, c->win), NULL);
+    c->dim[0] = r->width;
+    c->dim[1] = r->height;
 }
 
 /* windows that request to unmap should lose their
@@ -2370,7 +2360,7 @@
         }
     xcb_window_t w[n];
     w[(current->isfloating || current->istransient) ? 0 : ft] = current->win;
-    for (fl += (!ISFFTM(current)) ? 1 : 0, c = head; c; c = c->next) {
+    for (fl += !ISFFTM(current) ? 1 : 0, c = head; c; c = c->next) {
         xcb_change_window_attributes(dis, c->win, XCB_CW_BORDER_PIXEL,
                                 (c == current ? &win_focus : &win_unfocus));
         xcb_border_width(dis, c->win,
@@ -2385,7 +2375,7 @@
          *     XCB_BUTTON_MASK_ANY);
          */
         if (c != current)
-            w[c->isfullscrn ? --fl : (ISFFTM(c)) ? --ft : --n] = c->win;
+            w[c->isfullscrn ? --fl : ISFFTM(c) ? --ft : --n] = c->win;
     }
 
     /* restack */
