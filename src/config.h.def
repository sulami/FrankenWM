--- conflicted
+++ resolved
@@ -1,8 +1,4 @@
-<<<<<<< HEAD
- /* config.h for dminiwm.c [ 0.1.7 ]
-=======
  /* config.h for dminiwm.c [ 0.1.8 ]
->>>>>>> c6e3b1e2
  *
  *  Started from catwm 31/12/10
  *  Bad window error checking and numlock checking used from
