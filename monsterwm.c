/* see license for copyright and license */

#include <stdlib.h>
#include <stdio.h>
#include <err.h>
#include <stdarg.h>
#include <stdbool.h>
#include <unistd.h>
#include <string.h>
#include <signal.h>
#include <sys/wait.h>
#include <X11/keysym.h>
#include <xcb/xcb.h>
#include <xcb/xcb_atom.h>
#include <xcb/xcb_icccm.h>
#include <xcb/xcb_keysyms.h>

/* TODO: Reduce SLOC */

/* set this to 1 to enable debug prints */
#if 0
#  define DEBUG(x)      puts(x);
#  define DEBUGP(x, ...) printf(x, ##__VA_ARGS__);
#else
#  define DEBUG(x);
#  define DEBUGP(x, ...);
#endif

/* upstream compatility */
#define True  true
#define False false
#define Mod1Mask     XCB_MOD_MASK_1
#define Mod4Mask     XCB_MOD_MASK_4
#define ShiftMask    XCB_MOD_MASK_SHIFT
#define ControlMask  XCB_MOD_MASK_CONTROL
#define Button1      XCB_BUTTON_INDEX_1
#define Button2      XCB_BUTTON_INDEX_2
#define Button3      XCB_BUTTON_INDEX_3
#define XCB_MOVE_RESIZE XCB_CONFIG_WINDOW_X | XCB_CONFIG_WINDOW_Y | XCB_CONFIG_WINDOW_WIDTH | XCB_CONFIG_WINDOW_HEIGHT
#define XCB_MOVE        XCB_CONFIG_WINDOW_X | XCB_CONFIG_WINDOW_Y
#define XCB_RESIZE      XCB_CONFIG_WINDOW_WIDTH | XCB_CONFIG_WINDOW_HEIGHT

static char *WM_ATOM_NAME[]   = { "WM_PROTOCOLS", "WM_DELETE_WINDOW" };
static char *NET_ATOM_NAME[]  = { "_NET_SUPPORTED", "_NET_WM_STATE_FULLSCREEN",
                                  "_NET_WM_STATE", "_NET_ACTIVE_WINDOW" };

#define LENGTH(x) (sizeof(x)/sizeof(*x))
#define CLEANMASK(mask) (mask & ~(numlockmask | XCB_MOD_MASK_LOCK))
#define BUTTONMASK      XCB_EVENT_MASK_BUTTON_PRESS|XCB_EVENT_MASK_BUTTON_RELEASE
#define ISFFT(c)        (c->isfullscrn || c->isfloating || c->istransient)
#define USAGE           "usage: monsterwm [-h] [-v]"

enum { RESIZE, MOVE };
enum { TILE, MONOCLE, BSTACK, GRID, MODES };
enum { WM_PROTOCOLS, WM_DELETE_WINDOW, WM_COUNT };
enum { NET_SUPPORTED, NET_FULLSCREEN, NET_WM_STATE, NET_ACTIVE, NET_COUNT };

/* argument structure to be passed to function by config.h
 * com  - a command to run
 * i    - an integer to indicate different states
 */
typedef union {
    const char **com;
    const int i;
} Arg;

/* a key struct represents a combination of
 * mod      - a modifier mask
 * keysym   - and the key pressed
 * func     - the function to be triggered because of the above combo
 * arg      - the argument to the function
 */
typedef struct {
    unsigned int mod;
    xcb_keysym_t keysym;
    void (*func)(const Arg *);
    const Arg arg;
} key;

/* a button struct represents a combination of
 * mask     - a modifier mask
 * button   - and the mouse button pressed
 * func     - the function to be triggered because of the above combo
 * arg      - the argument to the function
 */
typedef struct {
    unsigned int mask, button;
    void (*func)(const Arg *);
    const Arg arg;
} Button;

/* a client is a wrapper to a window that additionally
 * holds some properties for that window
 *
 * next        - the client after this one, or NULL if the current is the last
 *               client
 * isurgent    - set when the window received an urgent hint
 * istransient - set when the window is transient
 * isfullscrn  - set when the window is fullscreen
 * isfloating  - set when the window is floating
 * win         - the window this client is representing
 *
 * istransient is separate from isfloating as floating window can be reset
 * to their tiling positions, while the transients will always be floating
 */
typedef struct client {
    struct client *next;
    bool isurgent, istransient, isfullscrn, isfloating;
    xcb_window_t win;
} client;

/* properties of each desktop
 * master_size  - the size of the master window
 * mode         - the desktop's tiling layout mode
 * growth       - growth factor of the first stack window
 * head         - the start of the client list
 * current      - the currently highlighted window
 * prevfocus    - the client that previously had focus
 * showpanel    - the visibility status of the panel
 */
typedef struct {
    int mode, growth;
    float master_size;
    client *head, *current, *prevfocus;
    bool showpanel;
} desktop;

/* define behavior of certain applications
 * configured in config.h
 * class    - the class or name of the instance
 * desktop  - what desktop it should be spawned at
 * follow   - whether to change desktop focus to the specified desktop
 */
typedef struct {
    const char *class;
    const int desktop;
    const bool follow, floating;
} AppRule;

 /* function prototypes sorted alphabetically */
static client *addwindow(xcb_window_t w);
static void buttonpress(xcb_generic_event_t *e);
static void change_desktop(const Arg *arg);
static void cleanup(void);
static void client_to_desktop(const Arg *arg);
static void clientmessage(xcb_generic_event_t *e);
static void configurerequest(xcb_generic_event_t *e);
static void deletewindow(xcb_window_t w);
static void desktopinfo(void);
static void destroynotify(xcb_generic_event_t *e);
static void enternotify(xcb_generic_event_t *e);
static void focusurgent();
static unsigned int getcolor(char *color);
static void grabbuttons(client *c);
static void grabkeys(void);
static void grid(int h, int y);
static void keypress(xcb_generic_event_t *e);
static void killclient();
static void last_desktop();
static void maprequest(xcb_generic_event_t *e);
static void monocle(int h, int y);
static void move_down();
static void move_up();
static void mousemotion(const Arg *arg);
static void next_win();
static client *prev_client();
static void prev_win();
static void propertynotify(xcb_generic_event_t *e);
static void quit(const Arg *arg);
static void removeclient(client *c);
static void resize_master(const Arg *arg);
static void resize_stack(const Arg *arg);
static void rotate(const Arg *arg);
static void rotate_filled(const Arg *arg);
static void run(void);
static void save_desktop(int i);
static void select_desktop(int i);
static void setfullscreen(client *c, bool fullscrn);
static int setup(int default_screen);
static void sigchld();
static void spawn(const Arg *arg);
static void stack(int h, int y);
static void swap_master();
static void switch_mode(const Arg *arg);
static void tile(void);
static void togglepanel();
static void update_current(client *c);
static void unmapnotify(xcb_generic_event_t *e);
static client *wintoclient(xcb_window_t w);

#include "config.h"

/* variables */
static bool running = true, showpanel = SHOW_PANEL;
static int previous_desktop, current_desktop, retval;
static int wh, ww, mode = DEFAULT_MODE, master_size, growth;
static unsigned int numlockmask, win_unfocus, win_focus;
static xcb_connection_t *dis;
static xcb_screen_t *screen;
static client *head, *prevfocus, *current;

static xcb_atom_t wmatoms[WM_COUNT], netatoms[NET_COUNT];
static desktop desktops[DESKTOPS];

/* events array
 * on receival of a new event, call the appropriate function to handle it
 */
static void (*events[XCB_NO_OPERATION])(xcb_generic_event_t *e);

/* layout array - given the current layout mode, tile the windows
 * h (or hh) - avaible height that windows have to expand
 * y (or cy) - offset from top to place the windows (reserved by the panel) */
static void (*layout[MODES])(int h, int y) = {
    [TILE] = stack,
    [BSTACK] = stack,
    [GRID] = grid,
    [MONOCLE] = monocle,
};

/* get screen of display */
static xcb_screen_t *xcb_screen_of_display(xcb_connection_t *con, int screen)
{
    xcb_screen_iterator_t iter;

    iter = xcb_setup_roots_iterator(xcb_get_setup(con));
    for (; iter.rem; --screen, xcb_screen_next(&iter))
        if (screen == 0)
            return iter.data;

    return NULL;
}

/* wrapper to move and resize window */
static inline void xcb_move_resize(xcb_connection_t *con, xcb_window_t win,
                                   int x, int y, int w, int h)
{
    unsigned int pos[4] = { x, y, w, h };

    xcb_configure_window(con, win, XCB_MOVE_RESIZE, pos);
}

/* wrapper to move window */
static inline void xcb_move(xcb_connection_t *con, xcb_window_t win, int x,
                            int y)
{
    unsigned int pos[2] = { x, y };

    xcb_configure_window(con, win, XCB_MOVE, pos);
}

/* wrapper to resize window */
static inline void xcb_resize(xcb_connection_t *con, xcb_window_t win, int w,
                              int h)
{
    unsigned int pos[2] = { w, h };

    xcb_configure_window(con, win, XCB_RESIZE, pos);
}

/* wrapper to raise window */
static inline void xcb_raise_window(xcb_connection_t *con, xcb_window_t win)
{
    unsigned int arg[1] = { XCB_STACK_MODE_ABOVE };

    xcb_configure_window(con, win, XCB_CONFIG_WINDOW_STACK_MODE, arg);
}

/* wrapper to set xcb border width */
static inline void xcb_border_width(xcb_connection_t *con, xcb_window_t win,
                                    int w)
{
    unsigned int arg[1] = { w };

    xcb_configure_window(con, win, XCB_CONFIG_WINDOW_BORDER_WIDTH, arg);
}

/* wrapper to get xcb keysymbol from keycode */
static xcb_keysym_t xcb_get_keysym(xcb_keycode_t keycode)
{
    xcb_key_symbols_t *keysyms;
    xcb_keysym_t       keysym;

    if (!(keysyms = xcb_key_symbols_alloc(dis)))
        return 0;
    keysym = xcb_key_symbols_get_keysym(keysyms, keycode, 0);
    xcb_key_symbols_free(keysyms);

    return keysym;
}

/* wrapper to get xcb keycodes from keysymbol */
static xcb_keycode_t *xcb_get_keycodes(xcb_keysym_t keysym)
{
    xcb_key_symbols_t *keysyms;
    xcb_keycode_t     *keycode;

    if (!(keysyms = xcb_key_symbols_alloc(dis)))
        return NULL;
    keycode = xcb_key_symbols_get_keycode(keysyms, keysym);
    xcb_key_symbols_free(keysyms);

    return keycode;
}

/* retieve RGB color from hex (think of html) */
static unsigned int xcb_get_colorpixel(char *hex)
{
    char strgroups[3][3]  = {{hex[1], hex[2], '\0'},
                             {hex[3], hex[4], '\0'},
                             {hex[5], hex[6], '\0'}};
    unsigned int rgb16[3] = {(strtol(strgroups[0], NULL, 16)),
                             (strtol(strgroups[1], NULL, 16)),
                             (strtol(strgroups[2], NULL, 16))};

    return (rgb16[0] << 16) + (rgb16[1] << 8) + rgb16[2];
}

/* wrapper to get atoms using xcb */
static void xcb_get_atoms(char **names, xcb_atom_t *atoms, unsigned int count)
{
    xcb_intern_atom_cookie_t cookies[count];
    xcb_intern_atom_reply_t  *reply;

    for (unsigned int i = 0; i < count; i++)
        cookies[i] = xcb_intern_atom(dis, 0, strlen(names[i]), names[i]);

    for (unsigned int i = 0; i < count; i++) {
        reply = xcb_intern_atom_reply(dis, cookies[i], NULL);
        /* TODO: Handle error */
        if (reply) {
            DEBUGP("%s : %d\n", names[i], reply->atom);
            atoms[i] = reply->atom; free(reply);
        } else {
            puts("WARN: monsterwm failed to register %s atom.\nThings might not work right.");
        }
    }
}

/* wrapper to window get attributes using xcb */
static void xcb_get_attributes(xcb_window_t *windows,
                               xcb_get_window_attributes_reply_t **reply,
                               unsigned int count)
{
    xcb_get_window_attributes_cookie_t cookies[count];

    for (unsigned int i = 0; i < count; i++)
        cookies[i] = xcb_get_window_attributes(dis, windows[i]);
    for (unsigned int i = 0; i < count; i++)
        reply[i] = xcb_get_window_attributes_reply(dis, cookies[i], NULL);
        /* TODO: Handle error */
}

/* check if other wm exists */
static int xcb_checkotherwm(void)
{
    xcb_generic_error_t *error;
    unsigned int values[1] = {XCB_EVENT_MASK_SUBSTRUCTURE_REDIRECT|
                              XCB_EVENT_MASK_SUBSTRUCTURE_NOTIFY|
                              XCB_EVENT_MASK_PROPERTY_CHANGE|
                              XCB_EVENT_MASK_BUTTON_PRESS};

    error = xcb_request_check(dis, xcb_change_window_attributes_checked(dis,
                                    screen->root, XCB_CW_EVENT_MASK, values));
    xcb_flush(dis);
    if (error)
        return 1;
    return 0;
}

/* create a new client and add the new window
 * window should notify of property change events
 */
client *addwindow(xcb_window_t w)
{
    client *c, *t = prev_client(head);

    if (!(c = (client *)calloc(1, sizeof(client))))
         err(EXIT_FAILURE, "cannot allocate client");

    if (!head) {
        head = c;
    } else if (!ATTACH_ASIDE) {
        c->next = head; head = c;
    } else if (t) {
        t->next = c;
    } else {
        head->next = c;
    }

    unsigned int values[1] = {XCB_EVENT_MASK_PROPERTY_CHANGE|
                              (FOLLOW_MOUSE ? XCB_EVENT_MASK_ENTER_WINDOW : 0)};
    xcb_change_window_attributes_checked(dis, (c->win = w), XCB_CW_EVENT_MASK,
                                         values);

    return c;
}

/* on the press of a button check to see if there's a binded function to call */
void buttonpress(xcb_generic_event_t *e)
{
    xcb_button_press_event_t *ev = (xcb_button_press_event_t *)e;
    DEBUGP("xcb: button press: %d state: %d\n", ev->detail, ev->state);

    client *c = wintoclient(ev->event);
    if (!c)
        return;
    if (CLICK_TO_FOCUS && current != c && ev->detail == XCB_BUTTON_INDEX_1)
        update_current(c);

    for (unsigned int i = 0; i < LENGTH(buttons); i++)
        if (buttons[i].func && buttons[i].button == ev->detail &&
            CLEANMASK(buttons[i].mask) == CLEANMASK(ev->state)) {
            if (current != c)
                update_current(c);
            buttons[i].func(&(buttons[i].arg));
        }

    if (CLICK_TO_FOCUS) {
        xcb_allow_events(dis, XCB_ALLOW_REPLAY_POINTER, ev->time);
        xcb_flush(dis);
    }
}

/* focus another desktop
 *
 * to avoid flickering
 * first map the new windows
 * first the current window and then all other
 * then unmap the old windows
 * first all others then the current */
void change_desktop(const Arg *arg)
{
    if (arg->i == current_desktop)
        return;
    previous_desktop = current_desktop;
    select_desktop(arg->i);
    if (current)
        xcb_map_window(dis, current->win);
    for (client *c = head; c; c = c->next)
        xcb_map_window(dis, c->win);
    select_desktop(previous_desktop);
    for (client *c = head; c; c = c->next)
        if (c != current)
            xcb_unmap_window(dis, c->win);
    if (current)
        xcb_unmap_window(dis, current->win);
    select_desktop(arg->i);
    tile();
    update_current(current);
    desktopinfo();
}

/* remove all windows in all desktops by sending a delete message */
void cleanup(void)
{
    xcb_query_tree_reply_t *query;
    xcb_window_t *c;

    xcb_ungrab_key(dis, XCB_GRAB_ANY, screen->root, XCB_MOD_MASK_ANY);
    if ((query = xcb_query_tree_reply(dis,
                                      xcb_query_tree(dis, screen->root), 0))) {
        c = xcb_query_tree_children(query);
        for (unsigned int i = 0; i != query->children_len; ++i)
            deletewindow(c[i]);
        free(query);
    }
    xcb_set_input_focus(dis, XCB_INPUT_FOCUS_POINTER_ROOT, screen->root,
                        XCB_CURRENT_TIME);
}

/* move a client to another desktop
 *
 * remove the current client from the current desktop's client list
 * and add it as last client of the new desktop's client list */
void client_to_desktop(const Arg *arg)
{
    if (!current || arg->i == current_desktop)
        return;
    int cd = current_desktop;
    client *p = prev_client(current), *c = current;

    select_desktop(arg->i);
    client *l = prev_client(head);
    update_current(l ? (l->next = c) : head ? (head->next = c) : (head = c));

    select_desktop(cd);
    if (c == head || !p)
        head = c->next;
    else
        p->next = c->next;
    c->next = NULL;
    xcb_unmap_window(dis, c->win);
    update_current(prevfocus);

    if (FOLLOW_WINDOW)
        change_desktop(arg);
    else
        tile();
    desktopinfo();
}

/* To change the state of a mapped window, a client MUST
 * send a _NET_WM_STATE client message to the root window
 * message_type must be _NET_WM_STATE
 *   data.l[0] is the action to be taken
 *   data.l[1] is the property to alter three actions:
 *   - remove/unset _NET_WM_STATE_REMOVE=0
 *   - add/set _NET_WM_STATE_ADD=1,
 *   - toggle _NET_WM_STATE_TOGGLE=2
 *
 * check if window requested fullscreen or activation */
void clientmessage(xcb_generic_event_t *e)
{
    xcb_client_message_event_t *ev = (xcb_client_message_event_t *)e;
    client *t = NULL, *c = wintoclient(ev->window);

    if (c && ev->type                      == netatoms[NET_WM_STATE]
          && ((unsigned)ev->data.data32[1] == netatoms[NET_FULLSCREEN]
          ||  (unsigned)ev->data.data32[2] == netatoms[NET_FULLSCREEN]))
        setfullscreen(c, (ev->data.data32[0] == 1 ||
                         (ev->data.data32[0] == 2 &&
                         !c->isfullscrn)));
    else if (c && ev->type == netatoms[NET_ACTIVE])
        for (t = head; t && t != c; t = t->next);
    if (t)
        update_current(c);
    tile();
}

/* a configure request means that the window requested changes in its geometry
 * state. if the window is fullscreen discard and fill the screen else set the
 * appropriate values as requested, and tile the window again so that it fills
 * the gaps that otherwise could have been created
 */
void configurerequest(xcb_generic_event_t *e)
{
    xcb_configure_request_event_t *ev = (xcb_configure_request_event_t *)e;
    client *c = wintoclient(ev->window);

    if (c && c->isfullscrn) {
        setfullscreen(c, true);
    } else {
        unsigned int v[7];
        unsigned int i = 0;
        if (ev->value_mask & XCB_CONFIG_WINDOW_X)
            v[i++] = ev->x;
        if (ev->value_mask & XCB_CONFIG_WINDOW_Y)
            v[i++] = (ev->y + (showpanel && TOP_PANEL)) ? PANEL_HEIGHT : 0;
        if (ev->value_mask & XCB_CONFIG_WINDOW_WIDTH)
            v[i++] = (ev->width < ww - BORDER_WIDTH) ? ev->width : ww + BORDER_WIDTH;
        if (ev->value_mask & XCB_CONFIG_WINDOW_HEIGHT)
            v[i++] = (ev->height < wh - BORDER_WIDTH) ? ev->height : wh + BORDER_WIDTH;
        if (ev->value_mask & XCB_CONFIG_WINDOW_BORDER_WIDTH)
            v[i++] = ev->border_width;
        if (ev->value_mask & XCB_CONFIG_WINDOW_SIBLING)
            v[i++] = ev->sibling;
        if (ev->value_mask & XCB_CONFIG_WINDOW_STACK_MODE)
            v[i++] = ev->stack_mode;
        xcb_configure_window(dis, ev->window, ev->value_mask, v);
    }
    tile();
}

/* close the window */
void deletewindow(xcb_window_t w)
{
    xcb_client_message_event_t ev;

    ev.response_type = XCB_CLIENT_MESSAGE;
    ev.window = w;
    ev.format = 32;
    ev.sequence = 0;
    ev.type = wmatoms[WM_PROTOCOLS];
    ev.data.data32[0] = wmatoms[WM_DELETE_WINDOW];
    ev.data.data32[1] = XCB_CURRENT_TIME;
    xcb_send_event(dis, 0, w, XCB_EVENT_MASK_NO_EVENT, (char *)&ev);
}

/* output info about the desktops on standard output stream
 *
 * the info is a list of ':' separated values for each desktop
 * desktop to desktop info is separated by ' ' single spaces
 * the info values are
 *   the desktop number/id
 *   the desktop's client count
 *   the desktop's tiling layout mode/id
 *   whether the desktop is the current focused (1) or not (0)
 *   whether any client in that desktop has received an urgent hint
 *
 * once the info is collected, immediately flush the stream */
void desktopinfo(void)
{
    bool urgent = false;
    int cd = current_desktop, n = 0, d = 0;

    for (client *c; d < DESKTOPS; d++) {
        for (select_desktop(d), c = head, n = 0, urgent = false;
             c; c = c->next, ++n)
            if (c->isurgent)
                urgent = true;
        fprintf(stdout, "%d:%d:%d:%d:%d%c", d, n, mode, current_desktop == cd,
                urgent, d + 1 == DESKTOPS ? '\n' : ' ');
    }
    fflush(stdout);
    if (cd != d - 1)
        select_desktop(cd);
}

/* a destroy notification is received when a window is being closed
 * on receival, remove the appropriate client that held that window
 */
void destroynotify(xcb_generic_event_t *e)
{
    DEBUG("xcb: destoroy notify");
    xcb_destroy_notify_event_t *ev = (xcb_destroy_notify_event_t *)e;
    client *c = wintoclient(ev->window);

    if (c)
        removeclient(c);
    desktopinfo();
}

/* when the mouse enters a window's borders
 * the window, if notifying of such events (EnterWindowMask)
 * will notify the wm and will get focus */
void enternotify(xcb_generic_event_t *e)
{
    xcb_enter_notify_event_t *ev = (xcb_enter_notify_event_t *)e;

    if (!FOLLOW_MOUSE)
        return;
    DEBUG("xcb: enter notify");
    client *c = wintoclient(ev->event);
    if (c && ev->mode == XCB_NOTIFY_MODE_NORMAL &&
        ev->detail != XCB_NOTIFY_DETAIL_INFERIOR)
        update_current(c);
}

/* find and focus the client which received
 * the urgent hint in the current desktop */
void focusurgent()
{
    client *c;
    int cd = current_desktop, d = 0;

    for (c = head; c && !c->isurgent; c = c->next);
    if (c) {
        update_current(c);
        return;
    } else {
        for (bool f = false; d < DESKTOPS && !f; d++) {
            for (select_desktop(d), c = head; c && !(f = c->isurgent);
            c = c->next);
        }
    }
    select_desktop(cd);
    if (c) {
        change_desktop(&(Arg){.i = --d});
        update_current(c);
    }
}

/* get a pixel with the requested color
 * to fill some window area - borders */
unsigned int getcolor(char *color)
{
    xcb_colormap_t map = screen->default_colormap;
    xcb_alloc_color_reply_t *c;
    unsigned int r, g, b, rgb, pixel;

    rgb = xcb_get_colorpixel(color);
    r = rgb >> 16; g = rgb >> 8 & 0xFF; b = rgb & 0xFF;
    c = xcb_alloc_color_reply(dis, xcb_alloc_color(dis, map, r * 257, g * 257,
                                                   b * 257), NULL);
    if (!c)
        errx(EXIT_FAILURE, "error: cannot allocate color '%s'\n", color);

    pixel = c->pixel;
    free(c);

    return pixel;
}

/* set the given client to listen to button events (presses / releases) */
void grabbuttons(client *c)
{
    unsigned int modifiers[] = { 0, XCB_MOD_MASK_LOCK, numlockmask,
                                 numlockmask|XCB_MOD_MASK_LOCK };

    xcb_ungrab_button(dis, XCB_BUTTON_INDEX_ANY, c->win, XCB_GRAB_ANY);
    for (unsigned int b = 0; b < LENGTH(buttons); b++)
        for (unsigned int m = 0; m < LENGTH(modifiers); m++)
            if (CLICK_TO_FOCUS)
                xcb_grab_button(dis, 1, c->win, XCB_EVENT_MASK_BUTTON_PRESS,
                                XCB_GRAB_MODE_SYNC, XCB_GRAB_MODE_ASYNC,
                                XCB_WINDOW_NONE, XCB_CURSOR_NONE,
                                XCB_BUTTON_INDEX_ANY, XCB_BUTTON_MASK_ANY);
            else
                xcb_grab_button(dis, 1, c->win, XCB_EVENT_MASK_BUTTON_PRESS,
                                XCB_GRAB_MODE_SYNC, XCB_GRAB_MODE_ASYNC,
                                XCB_WINDOW_NONE, XCB_CURSOR_NONE,
                                buttons[b].button,
                                buttons[b].mask|modifiers[m]);
}

/* the wm should listen to key presses */
void grabkeys(void)
{
    xcb_keycode_t *keycode;
    unsigned int modifiers[] = { 0, XCB_MOD_MASK_LOCK, numlockmask,
                                 numlockmask|XCB_MOD_MASK_LOCK };

    xcb_ungrab_key(dis, XCB_GRAB_ANY, screen->root, XCB_MOD_MASK_ANY);
    for (unsigned int i = 0; i < LENGTH(keys); i++) {
        keycode = xcb_get_keycodes(keys[i].keysym);
        for (unsigned int k = 0; keycode[k] != XCB_NO_SYMBOL; k++)
            for (unsigned int m = 0; m < LENGTH(modifiers); m++)
                xcb_grab_key(dis, 1, screen->root, keys[i].mod | modifiers[m],
                             keycode[k], XCB_GRAB_MODE_ASYNC,
                             XCB_GRAB_MODE_ASYNC);
    }
}

/* arrange windows in a grid */
void grid(int hh, int cy)
{
    int n = 0, cols = 0, cn = 0, rn = 0, i = -1;
<<<<<<< HEAD
    for (client *c = head; c; c = c->next)
        if (!ISFFT(c))
            ++n;
    for (cols = 0; cols <= n / 2; cols++)
        if (cols * cols >= n)
            break; /* emulate square root */
    if (n == 5)
        cols = 2;

    int rows = n / cols,
        ch = hh - BORDER_WIDTH,
        cw = (ww - BORDER_WIDTH) / (cols ? cols : 1);
    for (client *c = head; c; c = c->next) {
        if (ISFFT(c))
            continue;
        else
            ++i;
        if (i / rows + 1 > cols - n % cols)
            rows = n / cols + 1;
        xcb_move_resize(dis, c->win, cn * cw,
                        cy + rn * ch / rows, cw - BORDER_WIDTH,
                        ch / rows - BORDER_WIDTH);
        if (++rn >= rows) {
            rn = 0;
            cn++;
        }
=======
    for (client *c = head; c; c=c->next) if (!ISFFT(c)) ++n;
    for (cols=0; cols <= n/2; cols++) if (cols*cols >= n) break; /* emulate square root */
    if (n == 5) cols = 2;

    int rows = n/cols, ch = hh - USELESSGAP, cw = (ww - USELESSGAP)/(cols?cols:1);
    for (client *c=head; c; c=c->next) {
        if (ISFFT(c)) continue; else ++i;
        if (i/rows + 1 > cols - n%cols) rows = n/cols + 1;
        xcb_move_resize(dis, c->win, cn*cw + USELESSGAP, cy + rn*ch/rows + USELESSGAP, cw - 2*BORDER_WIDTH - USELESSGAP, ch/rows - 2*BORDER_WIDTH - USELESSGAP);
        if (++rn >= rows) { rn = 0; cn++; }
>>>>>>> b81db6d6
    }
}

/* on the press of a key check to see if there's a binded function to call */
void keypress(xcb_generic_event_t *e)
{
    xcb_key_press_event_t *ev       = (xcb_key_press_event_t *)e;
    xcb_keysym_t           keysym   = xcb_get_keysym(ev->detail);

    DEBUGP("xcb: keypress: code: %d mod: %d\n", ev->detail, ev->state);
    for (unsigned int i = 0; i < LENGTH(keys); i++)
        if (keysym == keys[i].keysym &&
            CLEANMASK(keys[i].mod) == CLEANMASK(ev->state) &&
            keys[i].func)
                keys[i].func(&keys[i].arg);
}

/* explicitly kill a client - close the highlighted window
 * send a delete message and remove the client */
void killclient()
{
    if (!current)
        return;
    xcb_icccm_get_wm_protocols_reply_t reply;
    unsigned int n = 0;
    bool got = false;

    if (xcb_icccm_get_wm_protocols_reply(dis,
        xcb_icccm_get_wm_protocols(dis, current->win, wmatoms[WM_PROTOCOLS]),
        &reply, NULL)) { /* TODO: Handle error? */
        for (; n != reply.atoms_len; ++n)
            if ((got = reply.atoms[n] == wmatoms[WM_DELETE_WINDOW]))
                break;
        xcb_icccm_get_wm_protocols_reply_wipe(&reply);
    }
    if (got)
        deletewindow(current->win);
    else
        xcb_kill_client(dis, current->win);
    removeclient(current);
}

/* focus the previously focused desktop */
void last_desktop()
{
    change_desktop(&(Arg){.i = previous_desktop});
}

/* a map request is received when a window wants to display itself
 * if the window has override_redirect flag set then it should not be handled
 * by the wm. if the window already has a client then there is nothing to do.
 *
 * get the window class and name instance and try to match against an app rule.
 * create a client for the window, that client will always be current.
 * check for transient state, and fullscreen state and the appropriate values.
 * if the desktop in which the window was spawned is the current desktop then
 * display the window, else, if set, focus the new desktop.
 */
void maprequest(xcb_generic_event_t *e)
{
    xcb_map_request_event_t            *ev = (xcb_map_request_event_t *)e;
    xcb_window_t                       windows[] = {ev->window}, transient = 0;
    xcb_get_window_attributes_reply_t  *attr[1];
    xcb_icccm_get_wm_class_reply_t     ch;
    xcb_get_geometry_reply_t           *geometry;
    xcb_get_property_reply_t           *prop_reply;

    xcb_get_attributes(windows, attr, 1);
    if (!attr[0] || attr[0]->override_redirect)
        return;
    if (wintoclient(ev->window))
        return;
    DEBUG("xcb: map request");

    bool follow = false, floating = false;
    int cd = current_desktop, newdsk = current_desktop;
    if (xcb_icccm_get_wm_class_reply(dis,
                                     xcb_icccm_get_wm_class(dis, ev->window),
                                     &ch, NULL)) { /* TODO: error handling */
        DEBUGP("class: %s instance: %s\n", ch.class_name, ch.instance_name);
        for (unsigned int i = 0; i < LENGTH(rules); i++)
            if (strstr(ch.class_name, rules[i].class) ||
                strstr(ch.instance_name, rules[i].class)) {
                follow = rules[i].follow;
                newdsk = (rules[i].desktop < 0) ? current_desktop
                                                : rules[i].desktop;
                floating = rules[i].floating;
                break;
            }
        xcb_icccm_get_wm_class_reply_wipe(&ch);
    }

    /* might be useful in future */
    if ((geometry = xcb_get_geometry_reply(dis,
                                           xcb_get_geometry(dis, ev->window),
                                           NULL))) { /* TODO: error handling */
        DEBUGP("geom: %ux%u+%d+%d\n", geometry->width, geometry->height,
                                      geometry->x,     geometry->y);
        free(geometry);
    }

    if (cd != newdsk)
        select_desktop(newdsk);
    client *c = addwindow(ev->window);

    xcb_icccm_get_wm_transient_for_reply(dis,
                    xcb_icccm_get_wm_transient_for_unchecked(dis, ev->window),
                    &transient, NULL); /* TODO: error handling */
    c->istransient = transient ? true : false;
    c->isfloating  = floating || c->istransient;

    prop_reply  = xcb_get_property_reply(dis, xcb_get_property_unchecked(
                                    dis, 0, ev->window, netatoms[NET_WM_STATE],
                                    XCB_ATOM_ATOM, 0, 1), NULL);
                                    /* TODO: error handling */
    if (prop_reply) {
        if (prop_reply->format == 32) {
            xcb_atom_t *v = xcb_get_property_value(prop_reply);
            for (unsigned int i = 0; i < prop_reply->value_len; i++)
                DEBUGP("%d : %d\n", i, v[0]);
            setfullscreen(c, (v[0] == netatoms[NET_FULLSCREEN]));
        }
        free(prop_reply);
    }

    /** information for stdout **/
    DEBUGP("transient: %d\n", c->istransient);
    DEBUGP("floating:  %d\n", c->isfloating);

    if (cd != newdsk)
        select_desktop(cd);
    if (cd == newdsk) {
        tile();
        xcb_map_window(dis, c->win);
        update_current(c);
    } else if (follow) {
        change_desktop(&(Arg){.i = newdsk});
        update_current(c);
    }
    grabbuttons(c);

    desktopinfo();
}

/* grab the pointer and get it's current position
 * all pointer movement events will be reported until it's ungrabbed
 * until the mouse button has not been released,
 * grab the interesting events - button press/release and pointer motion
 * and on on pointer movement resize or move the window under the curson.
 * if the received event is a map request or a configure request call the
 * appropriate handler, and stop listening for other events.
 * Ungrab the poitner and event handling is passed back to run() function.
 * Once a window has been moved or resized, it's marked as floating. */
void mousemotion(const Arg *arg)
{
    xcb_get_geometry_reply_t  *geometry;
    xcb_query_pointer_reply_t *pointer;
    xcb_grab_pointer_reply_t  *grab_reply;
    int mx, my, winx, winy, winw, winh, xw, yh;

    if (!current)
        return;
    geometry = xcb_get_geometry_reply(dis, xcb_get_geometry(dis, current->win),
                                      NULL); /* TODO: error handling */
    if (geometry) {
        winx = geometry->x;     winy = geometry->y;
        winw = geometry->width; winh = geometry->height;
        free(geometry);
    } else {
        return;
    }

    pointer = xcb_query_pointer_reply(dis,
                                      xcb_query_pointer(dis, screen->root), 0);
    if (!pointer)
        return;
    mx = pointer->root_x;
    my = pointer->root_y;

    grab_reply = xcb_grab_pointer_reply(dis, xcb_grab_pointer(dis, 0,
        screen->root,
        BUTTONMASK|XCB_EVENT_MASK_BUTTON_MOTION|XCB_EVENT_MASK_POINTER_MOTION,
        XCB_GRAB_MODE_ASYNC, XCB_GRAB_MODE_ASYNC, XCB_NONE, XCB_NONE,
        XCB_CURRENT_TIME), NULL);

    if (!grab_reply || grab_reply->status != XCB_GRAB_STATUS_SUCCESS)
        return;

    if (current->isfullscrn)
        setfullscreen(current, False);
    if (!current->isfloating)
        current->isfloating = True;
    tile();
    update_current(current);

    xcb_generic_event_t *e = NULL;
    xcb_motion_notify_event_t *ev = NULL;
    bool ungrab = false;
    do {
        if (e)
            free(e);
            xcb_flush(dis);
        while (!(e = xcb_wait_for_event(dis)))
            xcb_flush(dis);
        switch (e->response_type & ~0x80) {
            case XCB_CONFIGURE_REQUEST: case XCB_MAP_REQUEST:
                events[e->response_type & ~0x80](e);
                break;
            case XCB_MOTION_NOTIFY:
                ev = (xcb_motion_notify_event_t *)e;
                xw = (arg->i == MOVE ? winx : winw) + ev->root_x - mx;
                yh = (arg->i == MOVE ? winy : winh) + ev->root_y - my;
                if (arg->i == RESIZE) xcb_resize(dis, current->win,
                                      xw > MINWSZ ? xw : winw,
                                      yh > MINWSZ ? yh : winh);
                else if (arg->i == MOVE) xcb_move(dis, current->win, xw, yh);
                xcb_flush(dis);
                break;
            case XCB_KEY_PRESS:
            case XCB_KEY_RELEASE:
            case XCB_BUTTON_PRESS:
            case XCB_BUTTON_RELEASE:
                ungrab = true;
        }
    } while (!ungrab && current);
    DEBUG("xcb: ungrab");
    xcb_ungrab_pointer(dis, XCB_CURRENT_TIME);
}

/* each window should cover all the available screen space */
<<<<<<< HEAD
void monocle(int hh, int cy)
{
    for (client *c = head; c; c = c->next)
        if (!ISFFT(c))
            xcb_move_resize(dis, c->win, 0, cy, ww, hh);
=======
void monocle(int hh, int cy) {
    for (client *c=head; c; c=c->next) if (!ISFFT(c)) xcb_move_resize(dis, c->win, USELESSGAP, cy + USELESSGAP, ww - 2*USELESSGAP, hh - 2*USELESSGAP);
>>>>>>> b81db6d6
}

/* move the current client, to current->next
 * and current->next to current client's position */
void move_down()
{
    /* p is previous, c is current, n is next, if current is head n is last */
    client *p = NULL, *n = (current->next) ? current->next : head;
    if (!(p = prev_client(current)))
        return;
    /*
     * if c is head, swapping with n should update head to n
     * [c]->[n]->..  ==>  [n]->[c]->..
     *  ^head              ^head
     *
     * else there is a previous client and p->next should be what's after c
     * ..->[p]->[c]->[n]->..  ==>  ..->[p]->[n]->[c]->..
     */
    if (current == head)
        head = n;
    else
        p->next = current->next;
    /*
     * if c is the last client, c will be the current head
     * [n]->..->[p]->[c]->NULL  ==>  [c]->[n]->..->[p]->NULL
     *  ^head                         ^head
     * else c will take the place of n, so c-next will be n->next
     * ..->[p]->[c]->[n]->..  ==>  ..->[p]->[n]->[c]->..
     */
    current->next = (current->next) ? n->next : n;
    /*
     * if c was swapped with n then they now point to the same ->next.
     * n->next should be c
     * ..->[p]->[c]->[n]->..  ==>  ..->[p]->[n]->..  ==>  ..->[p]->[n]->[c]->..
     *                                        [c]-^
     *
     * else c is the last client and n is head,
     * so c will be move to be head, no need to update n->next
     * [n]->..->[p]->[c]->NULL  ==>  [c]->[n]->..->[p]->NULL
     *  ^head                         ^head
     */
    if (current->next == n->next)
        n->next = current;
    else
        head = current;
    tile();
}

/* move the current client, to the previous from current and
 * the previous from  current to current client's position */
void move_up()
{
    client *pp = NULL, *p;
    /* p is previous from current or last if current is head */
    if (!(p = prev_client(current)))
        return;
    /* pp is previous from p, or null if current is head and thus p is last */
    if (p->next)
        for (pp = head; pp && pp->next != p; pp = pp->next);
    /*
     * if p has a previous client then the next client should be current
     * (current is c)
     * ..->[pp]->[p]->[c]->..  ==>  ..->[pp]->[c]->[p]->..
     *
     * if p doesn't have a previous client, then p might be head, so head must
     * change to c
     * [p]->[c]->..  ==>  [c]->[p]->..
     *  ^head              ^head
     * if p is not head, then c is head (and p is last), so the new head is
     * next of c
     * [c]->[n]->..->[p]->NULL  ==>  [n]->..->[p]->[c]->NULL
     *  ^head         ^last           ^head         ^last
     */
    if (pp)
        pp->next = current;
    else
        head = (current == head) ? current->next : current;
    /*
     * next of p should be next of c
     * ..->[pp]->[p]->[c]->[n]->..  ==>  ..->[pp]->[c]->[p]->[n]->..
     * except if c was head (now c->next is head), so next of p should be c
     * [c]->[n]->..->[p]->NULL  ==>  [n]->..->[p]->[c]->NULL
     *  ^head         ^last           ^head         ^last
     */
    p->next = (current->next == head) ? current : current->next;
    /*
     * next of c should be p
     * ..->[pp]->[p]->[c]->[n]->..  ==>  ..->[pp]->[c]->[p]->[n]->..
     * except if c was head (now c->next is head), so c is must be last
     * [c]->[n]->..->[p]->NULL  ==>  [n]->..->[p]->[c]->NULL
     *  ^head         ^last           ^head         ^last
     */
    current->next = (current->next == head) ? NULL : p;
    tile();
}

/* cyclic focus the next window
 * if the window is the last on stack, focus head */
void next_win()
{
    if (!current || !head->next)
        return;
    update_current(current->next ? current->next : head);
}

/* get the previous client from the given
 * if no such client, return NULL */
client *prev_client(client *c)
{
    if (!c || !head->next)
        return NULL;
    client *p;
    for (p = head; p->next && p->next != c; p = p->next);
    return p;
}

/* cyclic focus the previous window
 * if the window is the head, focus the last stack window */
void prev_win()
{
    if (!current || !head->next)
        return;
    update_current(prev_client(prevfocus = current));
}

/* property notify is called when one of the window's properties
 * is changed, such as an urgent hint is received
 */
void propertynotify(xcb_generic_event_t *e)
{
    xcb_property_notify_event_t *ev = (xcb_property_notify_event_t *)e;
    xcb_icccm_wm_hints_t wmh;
    client *c;

    DEBUG("xcb: property notify");
    c = wintoclient(ev->window);
    if (!c || ev->atom != XCB_ICCCM_WM_ALL_HINTS)
        return;
    DEBUG("xcb: got hint!");
    if (xcb_icccm_get_wm_hints_reply(dis,
                                     xcb_icccm_get_wm_hints(dis, ev->window),
                                                            &wmh, NULL))
                                     /* TODO: error handling */
        c->isurgent = c != current &&
                           (wmh.flags & XCB_ICCCM_WM_HINT_X_URGENCY);
    desktopinfo();
}

/* to quit just stop receiving events
 * run() is stopped and control is back to main()
 */
void quit(const Arg *arg)
{
    retval = arg->i;
    running = false;
}

/* remove the specified client
 *
 * note, the removing client can be on any desktop,
 * we must return back to the current focused desktop.
 * if c was the previously focused, prevfocus must be updated
 * else if c was the current one, current must be updated. */
void removeclient(client *c)
{
    client **p = NULL;
    int nd = 0, cd = current_desktop;

    for (bool found = false; nd < DESKTOPS && !found; nd++)
        for (select_desktop(nd), p = &head; *p && !(found = *p == c);
             p = &(*p)->next);
    *p = c->next;
    if (c == prevfocus)
        prevfocus = prev_client(current);
    if (c == current || !head->next)
        update_current(prevfocus);
    free(c);
    c = NULL;
    if (cd == nd - 1)
        tile();
    else
        select_desktop(cd);
}

/* resize the master window - check for boundary size limits
 * the size of a window can't be less than MINWSZ
 */
void resize_master(const Arg *arg)
{
    int msz = (mode == BSTACK ? wh : ww) * MASTER_SIZE + master_size + arg->i;

    if (msz < MINWSZ || (mode == BSTACK ? wh : ww) - msz < MINWSZ)
        return;
    master_size += arg->i;
    tile();
}

/* resize the first stack window - no boundary checks */
void resize_stack(const Arg *arg)
{
    growth += arg->i;
    tile();
}

/* jump and focus the next or previous desktop */
void rotate(const Arg *arg)
{
    change_desktop(&(Arg)
                   {.i = (DESKTOPS + current_desktop + arg->i) % DESKTOPS});
}

/* jump and focus the next or previous desktop that has clients */
void rotate_filled(const Arg *arg)
{
    int n = arg->i;

    while (n < DESKTOPS && !desktops[(DESKTOPS + current_desktop + n) %
                                     DESKTOPS].head)
        (n += arg->i);
    change_desktop(&(Arg){.i = (DESKTOPS + current_desktop + n) % DESKTOPS});
}

/*
 * main event loop - on receival of an event call the appropriate event
 * handler
 */
void run(void)
{
    xcb_generic_event_t *ev;

    while(running) {
        xcb_flush(dis);
        if (xcb_connection_has_error(dis))
            err(EXIT_FAILURE, "error: X11 connection got interrupted\n");
        if ((ev = xcb_wait_for_event(dis))) {
            if (events[ev->response_type & ~0x80]) {
                events[ev->response_type & ~0x80](ev);
            } else {
                DEBUGP("xcb: unimplented event: %d\n",
                       ev->response_type & ~0x80);
            }
            free(ev);
        }
    }
}

/* save specified desktop's properties */
void save_desktop(int i)
{
    if (i < 0 || i >= DESKTOPS)
        return;
    desktops[i].master_size = master_size;
    desktops[i].mode        = mode;
    desktops[i].growth      = growth;
    desktops[i].head        = head;
    desktops[i].current     = current;
    desktops[i].showpanel   = showpanel;
    desktops[i].prevfocus   = prevfocus;
}

/* set the specified desktop's properties */
void select_desktop(int i)
{
    if (i < 0 || i >= DESKTOPS)
        return;
    save_desktop(current_desktop);
    master_size     = desktops[i].master_size;
    mode            = desktops[i].mode;
    growth          = desktops[i].growth;
    head            = desktops[i].head;
    current         = desktops[i].current;
    showpanel       = desktops[i].showpanel;
    prevfocus       = desktops[i].prevfocus;
    current_desktop = i;
}

/* set or unset fullscreen state of client */
void setfullscreen(client *c, bool fullscrn)
{
    DEBUGP("xcb: set fullscreen: %d\n", fullscrn);
    long data[] = { fullscrn ? netatoms[NET_FULLSCREEN] : XCB_NONE };

    if (fullscrn != c->isfullscrn)
        xcb_change_property(dis, XCB_PROP_MODE_REPLACE,
                            c->win, netatoms[NET_WM_STATE], XCB_ATOM_ATOM, 32,
                            fullscrn, data);
    if ((c->isfullscrn = fullscrn))
        xcb_move_resize(dis, c->win, 0, 0, ww, wh + PANEL_HEIGHT);
    xcb_border_width(dis, c->win, (!head->next || c->isfullscrn
                || (mode == MONOCLE && !ISFFT(c))) ? 0:BORDER_WIDTH);
    update_current(c);
}

/* get numlock modifier using xcb */
int setup_keyboard(void)
{
    xcb_get_modifier_mapping_reply_t *reply;
    xcb_keycode_t                    *modmap;
    xcb_keycode_t                    *numlock;

    reply = xcb_get_modifier_mapping_reply(dis,
                            xcb_get_modifier_mapping_unchecked(dis), NULL);
                            /* TODO: error checking */
    if (!reply)
        return -1;

    modmap = xcb_get_modifier_mapping_keycodes(reply);
    if (!modmap)
        return -1;

    numlock = xcb_get_keycodes(XK_Num_Lock);
    for (unsigned int i = 0; i < 8; i++)
       for (unsigned int j = 0; j < reply->keycodes_per_modifier; j++) {
            xcb_keycode_t keycode = modmap[i * reply->keycodes_per_modifier +
                                           j];
            if (keycode == XCB_NO_SYMBOL)
                continue;
            for (unsigned int n = 0; numlock[n] != XCB_NO_SYMBOL; n++)
                if (numlock[n] == keycode) {
                    DEBUGP("xcb: found num-lock %d\n", 1 << i);
                    numlockmask = 1 << i;
                    break;
                }
        }

    return 0;
}

/* set initial values
 * root window - screen height/width - atoms - xerror handler
 * set masks for reporting events handled by the wm
 * and propagate the suported net atoms
 */
int setup(int default_screen)
{
    sigchld();
    screen = xcb_screen_of_display(dis, default_screen);
    if (!screen)
        err(EXIT_FAILURE, "error: cannot aquire screen\n");

    ww = screen->width_in_pixels;
    wh = screen->height_in_pixels - PANEL_HEIGHT;
    for (unsigned int i = 0; i < DESKTOPS; i++)
        save_desktop(i);

    win_focus   = getcolor(FOCUS);
    win_unfocus = getcolor(UNFOCUS);

    /* setup keyboard */
    if (setup_keyboard() == -1)
        err(EXIT_FAILURE, "error: failed to setup keyboard\n");

    /* set up atoms for dialog/notification windows */
    xcb_get_atoms(WM_ATOM_NAME, wmatoms, WM_COUNT);
    xcb_get_atoms(NET_ATOM_NAME, netatoms, NET_COUNT);

    /* check if another wm is running */
    if (xcb_checkotherwm())
        err(EXIT_FAILURE, "error: other wm is running\n");

    xcb_change_property(dis, XCB_PROP_MODE_REPLACE, screen->root,
                        netatoms[NET_SUPPORTED], XCB_ATOM_ATOM, 32, NET_COUNT,
                        netatoms);
    grabkeys();

    /* set events */
    for (unsigned int i = 0; i < XCB_NO_OPERATION; i++)
        events[i] = NULL;
    events[XCB_BUTTON_PRESS]        = buttonpress;
    events[XCB_CLIENT_MESSAGE]      = clientmessage;
    events[XCB_CONFIGURE_REQUEST]   = configurerequest;
    events[XCB_DESTROY_NOTIFY]      = destroynotify;
    events[XCB_ENTER_NOTIFY]        = enternotify;
    events[XCB_KEY_PRESS]           = keypress;
    events[XCB_MAP_REQUEST]         = maprequest;
    events[XCB_PROPERTY_NOTIFY]     = propertynotify;
    events[XCB_UNMAP_NOTIFY]        = unmapnotify;

    /* grab existing windows */
    xcb_get_window_attributes_reply_t *attr;
    xcb_query_tree_reply_t *reply = xcb_query_tree_reply(dis,
                                        xcb_query_tree(dis, screen->root), 0);
    if (reply) {
        int len = xcb_query_tree_children_length(reply);
        xcb_window_t *children = xcb_query_tree_children(reply);
        for (int i = 0; i < len; i++) {
            attr = xcb_get_window_attributes_reply(dis,
                            xcb_get_window_attributes(dis, children[i]), NULL);
            if (!attr) continue;
            /* ignore windows in override redirect mode as we won't see them */
            if (!attr->override_redirect &&
                attr->map_state == XCB_MAP_STATE_VIEWABLE) {
                addwindow(children[i]);
            }
        }
    }

    change_desktop(&(Arg){.i = DEFAULT_DESKTOP});
    switch_mode(&(Arg){.i = DEFAULT_MODE});
    return 0;
}

void sigchld()
{
    if (signal(SIGCHLD, sigchld) == SIG_ERR)
        err(EXIT_FAILURE, "cannot install SIGCHLD handler");
    while (0 < waitpid(-1, NULL, WNOHANG));
}

/* execute a command */
void spawn(const Arg *arg)
{
    if (fork())
        return;
    if (dis)
        close(screen->root);
    setsid();
    execvp((char *)arg->com[0], (char **)arg->com);
    fprintf(stderr, "error: execvp %s", (char *)arg->com[0]);
    perror(" failed"); /* also prints the err msg */
    exit(EXIT_SUCCESS);
}

/* arrange windows in normal or bottom stack tile */
void stack(int hh, int cy)
{
    client *c = NULL, *t = NULL; bool b = mode == BSTACK;
    int n = 0, d = 0, z = b ? ww : hh,
        ma = (mode == BSTACK ? wh : ww) * MASTER_SIZE + master_size;

    /* count stack windows and grab first non-floating, non-fullscreen window */
    for (t = head; t; t = t->next) {
        if (!ISFFT(t)) {
            if (c)
                ++n;
            else
                c = t;
        }
    }

    /*
     * if there is only one window, it should cover the available screen space
     * if there is only one stack window (n == 1) then we don't care about
     * growth if more than one stack windows (n > 1) on screen then adjustments
     * may be needed
     *   - d is the num of pixels than remain when spliting
     *   the available width/height to the number of windows
     *   - z is the clients' height/width
     *
     *      ----------  -.    --------------------.
     *      |   |----| --|--> growth               `}--> first client will get
     *      |   |    |   |                          |    (z+d) height/width
     *      |   |----|   }--> screen height - hh  --'
     *      |   |    | }-|--> client height - z
     *      ----------  -'
     *
     *     ->  piece of art by c00kiemon5ter o.O om nom nom nom nom
     *
<<<<<<< HEAD
     *     what we do is, remove the growth from the screen height   : (z -
     *     growth) and then divide that space with the windows on the stack  :
     *     (z - growth)/n so all windows have equal height/width (z)
     *     : growth is left out and will later be added to the first's client
     *     height/width before that, there will be cases when the num of
     *     windows is not perfectly divided with then available screen
     *     height/width (ie 100px scr. height, and 3 windows) so we get that
     *     remaining space and merge growth to it (d) : (z - growth) % n +
     *     growth finally we know each client's height, and how many pixels
     *     should be added to the first stack window so that it satisfies
     *     growth, and doesn't create gaps
     *     on the bottom of the screen.
     */
    if (!c) {
        return;
    } else if (!n) {
        xcb_move_resize(dis, c->win, 0, cy, ww - 2 * BORDER_WIDTH,
                        hh - 2 * BORDER_WIDTH);
=======
     *     what we do is, remove the growth from the screen height   : (z - growth)
     *     and then divide that space with the windows on the stack  : (z - growth)/n
     *     so all windows have equal height/width (z)                :
     *     growth is left out and will later be added to the first's client height/width
     *     before that, there will be cases when the num of windows is not perfectly
     *     divided with then available screen height/width (ie 100px scr. height, and 3 windows)
     *     so we get that remaining space and merge growth to it (d) : (z - growth) % n + growth
     *     finally we know each client's height, and how many pixels should be added to
     *     the first stack window so that it satisfies growth, and doesn't create gaps
     *     on the bottom of the screen.  */
    if (!c) return; else if (!n) {
        xcb_move_resize(dis, c->win, USELESSGAP, cy + USELESSGAP, ww - 2*(BORDER_WIDTH + USELESSGAP), hh - 2*(BORDER_WIDTH + USELESSGAP));
>>>>>>> b81db6d6
        return;
    } else if (n > 1) {
        d = (z - growth) % n + growth; z = (z - growth) / n;
    }

    /* tile the first non-floating, non-fullscreen window to cover the master area */
<<<<<<< HEAD
    if (b)
        xcb_move_resize(dis, c->win, 0, cy, ww - 2 * BORDER_WIDTH,
                        ma - BORDER_WIDTH);
    else
        xcb_move_resize(dis, c->win, 0, cy, ma - BORDER_WIDTH,
                        hh - 2 * BORDER_WIDTH);

    /* tile the next non-floating, non-fullscreen (first) stack window with growth|d */
    for (c = c->next; c && ISFFT(c); c = c->next);
    int cx = b ? 0 : ma,
        cw = (b ? hh : ww) - 2 * BORDER_WIDTH - ma,
        ch = z - BORDER_WIDTH;
    if (b)
        xcb_move_resize(dis, c->win, cx, cy += ma, ch - BORDER_WIDTH + d, cw);
    else
        xcb_move_resize(dis, c->win, cx, cy, cw, ch - BORDER_WIDTH + d);

    /* tile the rest of the non-floating, non-fullscreen stack windows */
    for (b ? (cx += ch + d) : (cy += ch + d), c = c->next; c; c = c->next) {
        if (ISFFT(c))
            continue;
        if (b) {
            xcb_move_resize(dis, c->win, cx, cy, ch, cw); cx += z;
        } else {
            xcb_move_resize(dis, c->win, cx, cy, cw, ch); cy += z;
        }
=======
    if (b) xcb_move_resize(dis, c->win, USELESSGAP, cy + USELESSGAP,
    ww - 2*(BORDER_WIDTH + USELESSGAP), ma - 2*(BORDER_WIDTH + USELESSGAP));
    else   xcb_move_resize(dis, c->win, USELESSGAP, cy + USELESSGAP,
    ma - 2*(BORDER_WIDTH + USELESSGAP), hh - 2*(BORDER_WIDTH + USELESSGAP));

    /* tile the next non-floating, non-fullscreen (first) stack window with growth|d */
    for (c=c->next; c && ISFFT(c); c=c->next);
    int ch = z - 2*BORDER_WIDTH - USELESSGAP, cx = b ? 0:ma, cw = (b ? hh:ww) - 2*BORDER_WIDTH - ma - USELESSGAP;
    if (b) xcb_move_resize(dis, c->win, cx += USELESSGAP, cy += ma, ch - USELESSGAP + d, cw);
    else   xcb_move_resize(dis, c->win, cx, cy += USELESSGAP, cw, ch - USELESSGAP + d);

    /* tile the rest of the non-floating, non-fullscreen stack windows */
    for (b?(cx+=z+d-USELESSGAP):(cy+=z+d-USELESSGAP), c=c->next; c; c=c->next) {
        if (ISFFT(c)) continue;
        if (b) { xcb_move_resize(dis, c->win, cx, cy, ch, cw); cx += z; }
        else   { xcb_move_resize(dis, c->win, cx, cy, cw, ch); cy += z; }
>>>>>>> b81db6d6
    }
}

/* swap master window with current or
 * if current is head swap with next
 * if current is not head, then head
 * is behind us, so move_up until we
 * are the head */
void swap_master()
{
    if (!current || !head->next)
        return;
    if (current == head)
        move_down();
    else
        while (current != head)
            move_up();
    update_current(head);
}

/* switch the tiling mode and reset all floating windows */
void switch_mode(const Arg *arg)
{
    if (mode == arg->i)
        for (client *c = head; c; c = c->next)
            c->isfloating = False;
    mode = arg->i;
    tile();
    update_current(current);
    desktopinfo();
}

/* tile all windows of current desktop - call the handler tiling function */
void tile(void)
{
    if (!head)
        return; /* nothing to arange */
    layout[head->next ? mode : MONOCLE](wh + (showpanel ? 0 : PANEL_HEIGHT),
                                (TOP_PANEL && showpanel ? PANEL_HEIGHT : 0));
}

/* toggle visibility state of the panel */
void togglepanel()
{
    showpanel = !showpanel;
    tile();
}

/* windows that request to unmap should lose their
 * client, so no invisible windows exist on screen
 */
void unmapnotify(xcb_generic_event_t *e)
{
    xcb_unmap_notify_event_t *ev = (xcb_unmap_notify_event_t *)e;
    client *c = wintoclient(ev->window);
    if (c && ev->event != screen->root)
        removeclient(c);
    desktopinfo();
}

/* highlight borders and set active window and input focus
 * if given current is NULL then delete the active window property
 *
 * stack order by client properties, top to bottom:
 *  - current when floating or transient
 *  - floating or trancient windows
 *  - current when tiled
 *  - current when fullscreen
 *  - fullscreen windows
 *  - tiled windows
 *
 * a window should have borders in any case, except if
 *  - the window is the only window on screen
 *  - the window is fullscreen
 *  - the mode is MONOCLE and the window is not floating or transient */
void update_current(client *c)
{
    if (!head) {
        xcb_delete_property(dis, screen->root, netatoms[NET_ACTIVE]);
        current = prevfocus = NULL;
        return;
    } else if (c == prevfocus) {
        prevfocus = prev_client(current = prevfocus ? prevfocus : head);
    } else if (c != current) {
        prevfocus = current; current = c;
    }

    /* num of n:all fl:fullscreen ft:floating/transient windows */
    int n = 0, fl = 0, ft = 0;
    for (c = head; c; c = c->next, ++n)
        if (ISFFT(c)) {
            fl++;
            if (!c->isfullscrn)
                ft++;
        }
    xcb_window_t w[n];
    w[(current->isfloating || current->istransient) ? 0 : ft] = current->win;
    for (fl += !ISFFT(current) ? 1 : 0, c = head; c; c = c->next) {
        xcb_change_window_attributes(dis, c->win, XCB_CW_BORDER_PIXEL,
                                (c == current ? &win_focus : &win_unfocus));
        xcb_border_width(dis, c->win, (!head->next || c->isfullscrn
                    || (mode == MONOCLE && !ISFFT(c))) ? 0 : BORDER_WIDTH);
        /*
         * if (CLICK_TO_FOCUS) xcb_grab_button(dis, 1, c->win,
         *     XCB_EVENT_MASK_BUTTON_PRESS, XCB_GRAB_MODE_ASYNC,
         *     XCB_GRAB_MODE_ASYNC, screen->root, XCB_NONE, XCB_BUTTON_INDEX_1,
         *     XCB_BUTTON_MASK_ANY);
         */
        if (c != current)
            w[c->isfullscrn ? --fl : ISFFT(c) ? --ft : --n] = c->win;
    }

    /* restack */
    for (ft = 0; ft <= n; ++ft)
        xcb_raise_window(dis, w[n-ft]);

    xcb_change_property(dis, XCB_PROP_MODE_REPLACE, screen->root,
                        netatoms[NET_ACTIVE], XCB_ATOM_WINDOW, 32, 1,
                        &current->win);
    xcb_set_input_focus(dis, XCB_INPUT_FOCUS_POINTER_ROOT, current->win,
                        XCB_CURRENT_TIME);
    /* if (CLICK_TO_FOCUS) xcb_ungrab_button(dis, XCB_BUTTON_INDEX_1, XCB_NONE,
    *                                        current->win); */
    tile();
}

/* find to which client the given window belongs to */
client *wintoclient(xcb_window_t w)
{
    client *c = NULL;
    int d = 0, cd = current_desktop;
    for (bool found = false; d < DESKTOPS && !found; ++d)
        for (select_desktop(d), c = head; c && !(found = (w == c->win));
             c = c->next);
    if (cd != d-1)
        select_desktop(cd);
    return c;
}

int main(int argc, char *argv[])
{
    int default_screen;
    if (argc == 2 && argv[1][0] == '-') switch (argv[1][1]) {
        case 'v':
            errx(EXIT_SUCCESS,
            "%s - by c00kiemon5ter >:3 omnomnomnom (extra cookies by Cloudef)",
            VERSION);
        case 'h':
            errx(EXIT_SUCCESS, "%s", USAGE);
        default:
            errx(EXIT_FAILURE, "%s", USAGE);
    } else if (argc != 1) {
        errx(EXIT_FAILURE, "%s", USAGE);
    }
    if (xcb_connection_has_error((dis = xcb_connect(NULL, &default_screen))))
        errx(EXIT_FAILURE, "error: cannot open display\n");
    if (setup(default_screen) != -1) {
      desktopinfo(); /* zero out every desktop on (re)start */
      run();
    }
    cleanup();
    xcb_disconnect(dis);
    return retval;
}

/* vim: set ts=4 sw=4 :*/<|MERGE_RESOLUTION|>--- conflicted
+++ resolved
@@ -725,7 +725,6 @@
 void grid(int hh, int cy)
 {
     int n = 0, cols = 0, cn = 0, rn = 0, i = -1;
-<<<<<<< HEAD
     for (client *c = head; c; c = c->next)
         if (!ISFFT(c))
             ++n;
@@ -736,8 +735,8 @@
         cols = 2;
 
     int rows = n / cols,
-        ch = hh - BORDER_WIDTH,
-        cw = (ww - BORDER_WIDTH) / (cols ? cols : 1);
+        ch = hh - USELESSGAP,
+        cw = (ww - USELESSGAP) / (cols ? cols : 1);
     for (client *c = head; c; c = c->next) {
         if (ISFFT(c))
             continue;
@@ -745,25 +744,14 @@
             ++i;
         if (i / rows + 1 > cols - n % cols)
             rows = n / cols + 1;
-        xcb_move_resize(dis, c->win, cn * cw,
-                        cy + rn * ch / rows, cw - BORDER_WIDTH,
-                        ch / rows - BORDER_WIDTH);
+        xcb_move_resize(dis, c->win, cn * cw + USELESSGAP,
+                        cy + rn * ch / rows + USELESSGAP,
+                        cw - 2 * BORDER_WIDTH - USELESSGAP,
+                        ch / rows - 2 * BORDER_WIDTH - USELESSGAP);
         if (++rn >= rows) {
             rn = 0;
             cn++;
         }
-=======
-    for (client *c = head; c; c=c->next) if (!ISFFT(c)) ++n;
-    for (cols=0; cols <= n/2; cols++) if (cols*cols >= n) break; /* emulate square root */
-    if (n == 5) cols = 2;
-
-    int rows = n/cols, ch = hh - USELESSGAP, cw = (ww - USELESSGAP)/(cols?cols:1);
-    for (client *c=head; c; c=c->next) {
-        if (ISFFT(c)) continue; else ++i;
-        if (i/rows + 1 > cols - n%cols) rows = n/cols + 1;
-        xcb_move_resize(dis, c->win, cn*cw + USELESSGAP, cy + rn*ch/rows + USELESSGAP, cw - 2*BORDER_WIDTH - USELESSGAP, ch/rows - 2*BORDER_WIDTH - USELESSGAP);
-        if (++rn >= rows) { rn = 0; cn++; }
->>>>>>> b81db6d6
     }
 }
 
@@ -994,16 +982,12 @@
 }
 
 /* each window should cover all the available screen space */
-<<<<<<< HEAD
 void monocle(int hh, int cy)
 {
     for (client *c = head; c; c = c->next)
         if (!ISFFT(c))
-            xcb_move_resize(dis, c->win, 0, cy, ww, hh);
-=======
-void monocle(int hh, int cy) {
-    for (client *c=head; c; c=c->next) if (!ISFFT(c)) xcb_move_resize(dis, c->win, USELESSGAP, cy + USELESSGAP, ww - 2*USELESSGAP, hh - 2*USELESSGAP);
->>>>>>> b81db6d6
+            xcb_move_resize(dis, c->win, USELESSGAP, cy + USELESSGAP,
+                            ww - 2 * USELESSGAP, hh - 2 * USELESSGAP);
 }
 
 /* move the current client, to current->next
@@ -1462,7 +1446,6 @@
      *
      *     ->  piece of art by c00kiemon5ter o.O om nom nom nom nom
      *
-<<<<<<< HEAD
      *     what we do is, remove the growth from the screen height   : (z -
      *     growth) and then divide that space with the windows on the stack  :
      *     (z - growth)/n so all windows have equal height/width (z)
@@ -1479,48 +1462,39 @@
     if (!c) {
         return;
     } else if (!n) {
-        xcb_move_resize(dis, c->win, 0, cy, ww - 2 * BORDER_WIDTH,
-                        hh - 2 * BORDER_WIDTH);
-=======
-     *     what we do is, remove the growth from the screen height   : (z - growth)
-     *     and then divide that space with the windows on the stack  : (z - growth)/n
-     *     so all windows have equal height/width (z)                :
-     *     growth is left out and will later be added to the first's client height/width
-     *     before that, there will be cases when the num of windows is not perfectly
-     *     divided with then available screen height/width (ie 100px scr. height, and 3 windows)
-     *     so we get that remaining space and merge growth to it (d) : (z - growth) % n + growth
-     *     finally we know each client's height, and how many pixels should be added to
-     *     the first stack window so that it satisfies growth, and doesn't create gaps
-     *     on the bottom of the screen.  */
-    if (!c) return; else if (!n) {
-        xcb_move_resize(dis, c->win, USELESSGAP, cy + USELESSGAP, ww - 2*(BORDER_WIDTH + USELESSGAP), hh - 2*(BORDER_WIDTH + USELESSGAP));
->>>>>>> b81db6d6
+        xcb_move_resize(dis, c->win, USELESSGAP, cy + USELESSGAP,
+                        ww - 2 * (BORDER_WIDTH + USELESSGAP),
+                        hh - 2 * (BORDER_WIDTH + USELESSGAP));
         return;
     } else if (n > 1) {
         d = (z - growth) % n + growth; z = (z - growth) / n;
     }
 
     /* tile the first non-floating, non-fullscreen window to cover the master area */
-<<<<<<< HEAD
     if (b)
-        xcb_move_resize(dis, c->win, 0, cy, ww - 2 * BORDER_WIDTH,
-                        ma - BORDER_WIDTH);
+        xcb_move_resize(dis, c->win, USELESSGAP, cy + USELESSGAP,
+                        ww - 2 * (BORDER_WIDTH + USELESSGAP),
+                        ma - 2 * (BORDER_WIDTH + USELESSGAP));
     else
-        xcb_move_resize(dis, c->win, 0, cy, ma - BORDER_WIDTH,
-                        hh - 2 * BORDER_WIDTH);
+        xcb_move_resize(dis, c->win, USELESSGAP, cy + USELESSGAP,
+                        ma - 2 * (BORDER_WIDTH + USELESSGAP),
+                        hh - 2 * (BORDER_WIDTH + USELESSGAP));
 
     /* tile the next non-floating, non-fullscreen (first) stack window with growth|d */
     for (c = c->next; c && ISFFT(c); c = c->next);
     int cx = b ? 0 : ma,
-        cw = (b ? hh : ww) - 2 * BORDER_WIDTH - ma,
-        ch = z - BORDER_WIDTH;
+        cw = (b ? hh : ww) - 2 * BORDER_WIDTH - ma - USELESSGAP,
+        ch = z - 2 * BORDER_WIDTH - USELESSGAP;
     if (b)
-        xcb_move_resize(dis, c->win, cx, cy += ma, ch - BORDER_WIDTH + d, cw);
+        xcb_move_resize(dis, c->win, cx += USELESSGAP, cy += ma,
+                        ch - USELESSGAP + d, cw);
     else
-        xcb_move_resize(dis, c->win, cx, cy, cw, ch - BORDER_WIDTH + d);
+        xcb_move_resize(dis, c->win, cx, cy += USELESSGAP, cw,
+                        ch - USELESSGAP + d);
 
     /* tile the rest of the non-floating, non-fullscreen stack windows */
-    for (b ? (cx += ch + d) : (cy += ch + d), c = c->next; c; c = c->next) {
+    for (b ? (cx += z + d - USELESSGAP) : (cy += z + d - USELESSGAP),
+         c = c->next; c; c = c->next) {
         if (ISFFT(c))
             continue;
         if (b) {
@@ -1528,24 +1502,6 @@
         } else {
             xcb_move_resize(dis, c->win, cx, cy, cw, ch); cy += z;
         }
-=======
-    if (b) xcb_move_resize(dis, c->win, USELESSGAP, cy + USELESSGAP,
-    ww - 2*(BORDER_WIDTH + USELESSGAP), ma - 2*(BORDER_WIDTH + USELESSGAP));
-    else   xcb_move_resize(dis, c->win, USELESSGAP, cy + USELESSGAP,
-    ma - 2*(BORDER_WIDTH + USELESSGAP), hh - 2*(BORDER_WIDTH + USELESSGAP));
-
-    /* tile the next non-floating, non-fullscreen (first) stack window with growth|d */
-    for (c=c->next; c && ISFFT(c); c=c->next);
-    int ch = z - 2*BORDER_WIDTH - USELESSGAP, cx = b ? 0:ma, cw = (b ? hh:ww) - 2*BORDER_WIDTH - ma - USELESSGAP;
-    if (b) xcb_move_resize(dis, c->win, cx += USELESSGAP, cy += ma, ch - USELESSGAP + d, cw);
-    else   xcb_move_resize(dis, c->win, cx, cy += USELESSGAP, cw, ch - USELESSGAP + d);
-
-    /* tile the rest of the non-floating, non-fullscreen stack windows */
-    for (b?(cx+=z+d-USELESSGAP):(cy+=z+d-USELESSGAP), c=c->next; c; c=c->next) {
-        if (ISFFT(c)) continue;
-        if (b) { xcb_move_resize(dis, c->win, cx, cy, ch, cw); cx += z; }
-        else   { xcb_move_resize(dis, c->win, cx, cy, cw, ch); cy += z; }
->>>>>>> b81db6d6
     }
 }
 
