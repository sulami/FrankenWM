--- conflicted
+++ resolved
@@ -1022,19 +1022,12 @@
 }
 
 /* each window should cover all the available screen space */
-<<<<<<< HEAD
 void monocle(int hh, int cy)
 {
     for (client *c = head; c; c = c->next)
         if (!ISFFT(c))
             xcb_move_resize(dis, c->win, USELESSGAP, cy + USELESSGAP,
                             ww - 2 * USELESSGAP, hh - 2 * USELESSGAP);
-=======
-void monocle(int hh, int cy) {
-    for (client *c = head; c; c = c->next)
-        if (!ISFFT(c))
-            xcb_move_resize(dis, c->win, 0, cy, ww - 2 * BORDER_WIDTH, hh - 2 * BORDER_WIDTH);
->>>>>>> 878c742c
 }
 
 /* move the current client, to current->next
@@ -1316,7 +1309,6 @@
 {
     DEBUGP("xcb: set fullscreen: %d\n", fullscrn);
     long data[] = { fullscrn ? netatoms[NET_FULLSCREEN] : XCB_NONE };
-<<<<<<< HEAD
 
     if (fullscrn != c->isfullscrn)
         xcb_change_property(dis, XCB_PROP_MODE_REPLACE,
@@ -1324,13 +1316,11 @@
                             fullscrn, data);
     if ((c->isfullscrn = fullscrn))
         xcb_move_resize(dis, c->win, 0, 0, ww, wh + PANEL_HEIGHT);
-    xcb_border_width(dis, c->win, (!head->next || c->isfullscrn
-                || (mode == MONOCLE && !ISFFT(c))) ? 0:BORDER_WIDTH);
-=======
-    if (fullscrn != c->isfullscrn) xcb_change_property(dis, XCB_PROP_MODE_REPLACE, c->win, netatoms[NET_WM_STATE], XCB_ATOM_ATOM, 32, fullscrn, data);
-    if ((c->isfullscrn = fullscrn)) xcb_move_resize(dis, c->win, 0, 0, ww, wh + PANEL_HEIGHT);
-    xcb_border_width(dis, c->win, (!head->next || c->isfullscrn) ? 0:BORDER_WIDTH);
->>>>>>> 878c742c
+    xcb_border_width(dis, c->win,
+                     (!head->next ||
+                      c->isfullscrn ||
+                      ( mode == MONOCLE && !ISFFT(c)  && !MONOCLE_BORDERS)
+                     ) ? 0:BORDER_WIDTH);
     update_current(c);
 }
 
@@ -1625,7 +1615,8 @@
     desktopinfo();
 }
 
-/* highlight borders and set active window and input focus
+/*
+ * highlight borders and set active window and input focus
  * if given current is NULL then delete the active window property
  *
  * stack order by client properties, top to bottom:
@@ -1639,14 +1630,11 @@
  * a window should have borders in any case, except if
  *  - the window is the only window on screen
  *  - the window is fullscreen
-<<<<<<< HEAD
- *  - the mode is MONOCLE and the window is not floating or transient */
+ *  - the mode is MONOCLE and the window is not floating or transient
+ *    and MONOCLE_BORDERS is set to false
+ */
 void update_current(client *c)
 {
-=======
- */
-void update_current(client *c) {
->>>>>>> 878c742c
     if (!head) {
         xcb_delete_property(dis, screen->root, netatoms[NET_ACTIVE]);
         current = prevfocus = NULL;
@@ -1666,13 +1654,15 @@
                 ft++;
         }
     xcb_window_t w[n];
-<<<<<<< HEAD
     w[(current->isfloating || current->istransient) ? 0 : ft] = current->win;
     for (fl += !ISFFT(current) ? 1 : 0, c = head; c; c = c->next) {
         xcb_change_window_attributes(dis, c->win, XCB_CW_BORDER_PIXEL,
                                 (c == current ? &win_focus : &win_unfocus));
-        xcb_border_width(dis, c->win, (!head->next || c->isfullscrn
-                    || (mode == MONOCLE && !ISFFT(c))) ? 0 : BORDER_WIDTH);
+        xcb_border_width(dis, c->win,
+                         (!head->next ||
+                          c->isfullscrn ||
+                          ( mode == MONOCLE && !ISFFT(c) && !MONOCLE_BORDERS)
+                          ) ? 0 : BORDER_WIDTH);
         /*
          * if (CLICK_TO_FOCUS) xcb_grab_button(dis, 1, c->win,
          *     XCB_EVENT_MASK_BUTTON_PRESS, XCB_GRAB_MODE_ASYNC,
@@ -1681,15 +1671,6 @@
          */
         if (c != current)
             w[c->isfullscrn ? --fl : ISFFT(c) ? --ft : --n] = c->win;
-=======
-    w[(current->isfloating||current->istransient)?0:ft] = current->win;
-    for (fl += !ISFFT(current)?1:0, c = head; c; c = c->next) {
-        xcb_change_window_attributes(dis, c->win, XCB_CW_BORDER_PIXEL, (c == current ? &win_focus:&win_unfocus));
-        xcb_border_width(dis, c->win, c->isfullscrn ? 0 : BORDER_WIDTH);
-        //if (CLICK_TO_FOCUS) xcb_grab_button(dis, 1, c->win, XCB_EVENT_MASK_BUTTON_PRESS, XCB_GRAB_MODE_ASYNC, XCB_GRAB_MODE_ASYNC,
-        //   screen->root, XCB_NONE, XCB_BUTTON_INDEX_1, XCB_BUTTON_MASK_ANY);
-        if (c != current) w[c->isfullscrn ? --fl : ISFFT(c) ? --ft : --n] = c->win;
->>>>>>> 878c742c
     }
 
     /* restack */
