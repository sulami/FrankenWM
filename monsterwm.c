--- conflicted
+++ resolved
@@ -133,22 +133,13 @@
 typedef struct {
     const char *class;
     const int desktop;
-<<<<<<< HEAD
     const bool follow;
+    const bool floating;
 } AppRule;
 
 /* Functions */
-static void addwindow(xcb_window_t w);
+static client* addwindow(xcb_window_t w);
 static void buttonpress(xcb_generic_event_t *e);
-=======
-    const Bool follow;
-    const Bool floating;
-} AppRule;
-
-/* Functions */
-static client* addwindow(Window w);
-static void buttonpress(XEvent *e);
->>>>>>> b08395a8
 static void change_desktop(const Arg *arg);
 static void cleanup(void);
 static void client_to_desktop(const Arg *arg);
@@ -344,11 +335,7 @@
 /* create a new client and add the new window
  * window should notify of property change events
  */
-<<<<<<< HEAD
-void addwindow(xcb_window_t w) {
-=======
-client* addwindow(Window w) {
->>>>>>> b08395a8
+client* addwindow(xcb_window_t w) {
     client *c, *t;
     if (!(c = (client *)calloc(1, sizeof(client))))
         die("error: could not calloc() %u bytes\n", sizeof(client));
@@ -361,16 +348,12 @@
         c->next = (t = head);
         head = c;
     }
-<<<<<<< HEAD
+
     prevfocus = current;
     unsigned int mask = XCB_CW_EVENT_MASK;
     unsigned int values[1] = { XCB_EVENT_MASK_PROPERTY_CHANGE|(FOLLOW_MOUSE?XCB_EVENT_MASK_ENTER_WINDOW:0) };
     xcb_change_window_attributes_checked(dis, (current=c)->win = w, mask, values);
-=======
-
-    XSelectInput(dis, (c->win = w), PropertyChangeMask|(FOLLOW_MOUSE?EnterWindowMask:0));
     return c;
->>>>>>> b08395a8
 }
 
 /* on the press of a button check to see if there's a binded function to call */
@@ -401,15 +384,9 @@
     previous_desktop = current_desktop;
     select_desktop(arg->i);
     tile();
-<<<<<<< HEAD
     if (mode == MONOCLE && current) xcb_map_window(dis, current->win);
     else for (client *c=head; c; c=c->next) xcb_map_window(dis, c->win);
-    update_current(NULL);
-=======
-    if (mode == MONOCLE && current) XMapWindow(dis, current->win);
-    else for (client *c=head; c; c=c->next) XMapWindow(dis, c->win);
     update_current(current);
->>>>>>> b08395a8
     select_desktop(previous_desktop);
     for (client *c=head; c; c=c->next) xcb_unmap_window(dis, c->win);
     select_desktop(arg->i);
@@ -650,7 +627,6 @@
  * if the desktop in which the window was spawned is the current desktop then
  * display the window, else, if set, focus the new desktop.
  */
-<<<<<<< HEAD
 void maprequest(xcb_generic_event_t *e) {
     xcb_map_request_event_t            *ev = (xcb_map_request_event_t*)e;
     xcb_window_t                       windows[] = { ev->window }, transient = 0;
@@ -665,15 +641,7 @@
     if (wintoclient(ev->window))    return;
     DEBUG("xcb: map request");
 
-    bool follow = false;
-=======
-void maprequest(XEvent *e) {
-    static XWindowAttributes wa;
-    if (XGetWindowAttributes(dis, e->xmaprequest.window, &wa) && wa.override_redirect) return;
-    if (wintoclient(e->xmaprequest.window)) return;
-
-    Bool follow = False, floating = False;
->>>>>>> b08395a8
+    bool follow = false, floating = false;
     int cd = current_desktop, newdsk = current_desktop;
     if (xcb_icccm_get_wm_class_reply(dis, xcb_icccm_get_wm_class(dis, ev->window), &ch, NULL)) { /* TODO: error handling */
         DEBUGP("class: %s instance: %s\n", ch.class_name, ch.instance_name);
@@ -695,20 +663,12 @@
     }
 
     select_desktop(newdsk);
-<<<<<<< HEAD
     addwindow(ev->window);
 
     xcb_icccm_get_wm_transient_for_reply(dis, xcb_icccm_get_wm_transient_for_unchecked(dis, ev->window), &transient, NULL); /* TODO: error handling */
-    if (transient) current->istransient = true;
+    current->istransient = transient?true:false;
+    current->isfloating  = floating;
     DEBUGP("transient: %d\n", current->istransient);
-=======
-    prevfocus = current;
-    current = addwindow(e->xmaprequest.window);
-
-    Window w;
-    current->istransient = XGetTransientForHint(dis, current->win, &w);
-    current->isfloating = floating;
->>>>>>> b08395a8
 
     prop_reply  = xcb_get_property_reply(dis, xcb_get_property(dis, 0, screen->root, netatoms[NET_WM_STATE], XCB_ATOM, 0L, 1), NULL); /* TODO: error handling */
     if (prop_reply) {
@@ -720,13 +680,8 @@
     select_desktop(cd);
     if (cd == newdsk) {
         tile();
-<<<<<<< HEAD
         xcb_map_window(dis, ev->window);
-        update_current(NULL);
-=======
-        XMapWindow(dis, current->win);
         update_current(current);
->>>>>>> b08395a8
         grabbuttons(current);
     } else if (follow) change_desktop(&(Arg){.i = newdsk});
     desktopinfo();
@@ -887,13 +842,8 @@
     if (!current || !head->next) return;
     if (head == (prevfocus = current)) while (current->next) current=current->next;
     else for (client *t=head; t; t=t->next) if (t->next == current) { current = t; break; }
-<<<<<<< HEAD
     if (mode == MONOCLE) xcb_map_window(dis, current->win);
-    update_current(NULL);
-=======
-    if (mode == MONOCLE) XMapWindow(dis, current->win);
     update_current(current);
->>>>>>> b08395a8
 }
 
 /* property notify is called when one of the window's properties
@@ -939,13 +889,8 @@
     current = (prevfocus && prevfocus != c) ? prevfocus : (*p) ? (prevfocus = *p) : (prevfocus = head);
     select_desktop(cd);
     tile();
-<<<<<<< HEAD
     if (mode == MONOCLE && cd == --nd && current) xcb_map_window(dis, current->win);
-    update_current(NULL);
-=======
-    if (mode == MONOCLE && cd == --nd && current) XMapWindow(dis, current->win);
     update_current(current);
->>>>>>> b08395a8
     free(c);
 }
 
@@ -1226,32 +1171,19 @@
  * if current is NULL then delete the active window property
  */
 void update_current(client *c) {
-<<<<<<< HEAD
-    if (!current && !c) {
+    if (!c) {
         xcb_delete_property(dis, screen->root, netatoms[NET_ACTIVE]);
-=======
-    if (!c) {
-        XDeleteProperty(dis, root, netatoms[NET_ACTIVE]);
->>>>>>> b08395a8
         return;
     } else current = c;
 
     int border_width = (!head->next || (head->next->istransient &&
                         !head->next->next) || mode == MONOCLE) ? 0 : BORDER_WIDTH;
 
-<<<<<<< HEAD
-    for (client *c=head; c; c=c->next) {
+    for (c=head; c; c=c->next) {
         xcb_border_width(dis, c->win, (c->isfullscreen ? 0 : border_width));
         xcb_change_window_attributes(dis, c->win, XCB_CW_BORDER_PIXEL, (current == c ? &win_focus : &win_unfocus));
         if (CLICK_TO_FOCUS) xcb_grab_button(dis, 1, c->win, XCB_EVENT_MASK_BUTTON_PRESS, XCB_GRAB_MODE_ASYNC, XCB_GRAB_MODE_ASYNC,
            screen->root, XCB_NONE, XCB_BUTTON_INDEX_1, XCB_BUTTON_MASK_ANY);
-=======
-    for (c=head; c; c=c->next) {
-        XSetWindowBorderWidth(dis, c->win, (c->isfullscreen ? 0 : border_width));
-        XSetWindowBorder(dis, c->win, (current == c ? win_focus : win_unfocus));
-        if (CLICK_TO_FOCUS) XGrabButton(dis, Button1, None, c->win, True,
-                ButtonPressMask, GrabModeAsync, GrabModeAsync, None, None);
->>>>>>> b08395a8
     }
 
     xcb_change_property(dis, XCB_PROP_MODE_REPLACE, screen->root, netatoms[NET_ACTIVE], XCB_ATOM_WINDOW, 32, sizeof(xcb_window_t), &current->win);
